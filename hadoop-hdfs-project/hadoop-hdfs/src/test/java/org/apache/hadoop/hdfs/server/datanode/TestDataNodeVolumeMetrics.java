--- conflicted
+++ resolved
@@ -102,12 +102,7 @@
 
       ArrayList<DataNode> dns = cluster.getDataNodes();
       assertTrue("DN1 should be up", dns.get(0).isDatanodeUp());
-<<<<<<< HEAD
-
-      final File dn1Vol2 = cluster.getInstanceStorageDir(0, 0);
-=======
       final File dn1Vol2 = cluster.getInstanceStorageDir(0, 1);
->>>>>>> da777a54
 
       DataNodeTestUtils.injectDataDirFailure(dn1Vol2);
       verifyDataNodeVolumeMetrics(fs, cluster, fileName);
