--- conflicted
+++ resolved
@@ -21,21 +21,12 @@
 
 import org.apache.hadoop.classification.InterfaceAudience;
 import org.apache.hadoop.hdfs.protocol.Block;
-<<<<<<< HEAD
-=======
 import org.apache.hadoop.hdfs.protocol.DatanodeInfo;
->>>>>>> fbf12270
 import org.apache.hadoop.hdfs.server.common.HdfsServerConstants.BlockUCState;
 import org.apache.hadoop.util.LightWeightGSet;
 
 /**
  * BlockInfo class maintains for a given block
-<<<<<<< HEAD
- * the {@link INodeFile} it is part of and datanodes where the replicas of 
- * the block are stored.
- * BlockInfo class maintains for a given block
-=======
->>>>>>> fbf12270
  * the {@link BlockCollection} it is part of and datanodes where the replicas of 
  * the block are stored.
  */
@@ -49,19 +40,11 @@
   private LightWeightGSet.LinkedElement nextLinkedElement;
 
   /**
-<<<<<<< HEAD
-   * This array contains triplets of references. For each i-th datanode the
-   * block belongs to triplets[3*i] is the reference to the DatanodeDescriptor
-   * and triplets[3*i+1] and triplets[3*i+2] are references to the previous and
-   * the next blocks, respectively, in the list of blocks belonging to this
-   * data-node.
-=======
    * This array contains triplets of references. For each i-th storage, the
    * block belongs to triplets[3*i] is the reference to the
    * {@link DatanodeStorageInfo} and triplets[3*i+1] and triplets[3*i+2] are
    * references to the previous and the next blocks, respectively, in the list
    * of blocks belonging to this storage.
->>>>>>> fbf12270
    * 
    * Using previous and next in Object triplets is done instead of a
    * {@link LinkedList} list to efficiently use memory. With LinkedList the cost
@@ -111,11 +94,7 @@
   DatanodeStorageInfo getStorageInfo(int index) {
     assert this.triplets != null : "BlockInfo is not initialized";
     assert index >= 0 && index*3 < triplets.length : "Index is out of bound";
-<<<<<<< HEAD
-    return (DatanodeDescriptor)triplets[index*3];
-=======
     return (DatanodeStorageInfo)triplets[index*3];
->>>>>>> fbf12270
   }
 
   private BlockInfo getPrevious(int index) {
@@ -138,21 +117,10 @@
     return info;
   }
 
-<<<<<<< HEAD
-  private void setDatanode(int index, DatanodeDescriptor node, BlockInfo previous,
-      BlockInfo next) {
-    assert this.triplets != null : "BlockInfo is not initialized";
-    int i = index * 3;
-    assert index >= 0 && i+2 < triplets.length : "Index is out of bound";
-    triplets[i] = node;
-    triplets[i+1] = previous;
-    triplets[i+2] = next;
-=======
   private void setStorageInfo(int index, DatanodeStorageInfo storage) {
     assert this.triplets != null : "BlockInfo is not initialized";
     assert index >= 0 && index*3 < triplets.length : "Index is out of bound";
     triplets[index*3] = storage;
->>>>>>> fbf12270
   }
 
   /**
@@ -241,15 +209,10 @@
     }
     // find the last null node
     int lastNode = ensureCapacity(1);
-<<<<<<< HEAD
-    setDatanode(lastNode, node, null, null);
-    return true;
-=======
     setStorageInfo(lastNode, storage);
     setNext(lastNode, null);
     setPrevious(lastNode, null);
     return added;
->>>>>>> fbf12270
   }
 
   /**
@@ -264,12 +227,6 @@
     // find the last not null node
     int lastNode = numNodes()-1; 
     // replace current node triplet by the lastNode one 
-<<<<<<< HEAD
-    setDatanode(dnIndex, getDatanode(lastNode), getPrevious(lastNode),
-        getNext(lastNode));
-    // set the last triplet to null
-    setDatanode(lastNode, null, null, null);
-=======
     setStorageInfo(dnIndex, getStorageInfo(lastNode));
     setNext(dnIndex, getNext(lastNode)); 
     setPrevious(dnIndex, getPrevious(lastNode)); 
@@ -277,7 +234,6 @@
     setStorageInfo(lastNode, null);
     setNext(lastNode, null); 
     setPrevious(lastNode, null); 
->>>>>>> fbf12270
     return true;
   }
 
@@ -383,11 +339,7 @@
    *
    * @return the new head of the list.
    */
-<<<<<<< HEAD
-  public BlockInfo moveBlockToHead(BlockInfo head, DatanodeDescriptor dn,
-=======
   public BlockInfo moveBlockToHead(BlockInfo head, DatanodeStorageInfo storage,
->>>>>>> fbf12270
       int curIndex, int headIndex) {
     if (head == this) {
       return this;
@@ -396,15 +348,9 @@
     BlockInfo prev = this.setPrevious(curIndex, null);
 
     head.setPrevious(headIndex, this);
-<<<<<<< HEAD
-    prev.setNext(prev.findDatanode(dn), next);
-    if (next != null)
-      next.setPrevious(next.findDatanode(dn), prev);
-=======
     prev.setNext(prev.findStorageInfo(storage), next);
     if (next != null)
       next.setPrevious(next.findStorageInfo(storage), prev);
->>>>>>> fbf12270
     return this;
   }
 
@@ -434,13 +380,8 @@
   public BlockInfoUnderConstruction convertToBlockUnderConstruction(
       BlockUCState s, DatanodeStorageInfo[] targets) {
     if(isComplete()) {
-<<<<<<< HEAD
-      return new BlockInfoUnderConstruction(
-          this, getBlockCollection().getBlockReplication(), s, targets);
-=======
       return new BlockInfoUnderConstruction(this,
           getBlockCollection().getBlockReplication(), s, targets);
->>>>>>> fbf12270
     }
     // the block is already under construction
     BlockInfoUnderConstruction ucBlock = (BlockInfoUnderConstruction)this;
