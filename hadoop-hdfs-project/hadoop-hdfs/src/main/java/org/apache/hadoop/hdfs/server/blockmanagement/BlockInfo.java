/**
 * Licensed to the Apache Software Foundation (ASF) under one
 * or more contributor license agreements.  See the NOTICE file
 * distributed with this work for additional information
 * regarding copyright ownership.  The ASF licenses this file
 * to you under the Apache License, Version 2.0 (the
 * "License"); you may not use this file except in compliance
 * with the License.  You may obtain a copy of the License at
 *
 *     http://www.apache.org/licenses/LICENSE-2.0
 *
 * Unless required by applicable law or agreed to in writing, software
 * distributed under the License is distributed on an "AS IS" BASIS,
 * WITHOUT WARRANTIES OR CONDITIONS OF ANY KIND, either express or implied.
 * See the License for the specific language governing permissions and
 * limitations under the License.
 */
package org.apache.hadoop.hdfs.server.blockmanagement;

import java.util.LinkedList;

import org.apache.hadoop.classification.InterfaceAudience;
import org.apache.hadoop.hdfs.protocol.Block;
import org.apache.hadoop.hdfs.protocol.DatanodeInfo;
import org.apache.hadoop.hdfs.server.common.HdfsServerConstants.BlockUCState;
import org.apache.hadoop.util.LightWeightGSet;

/**
 * BlockInfo class maintains for a given block
 * the {@link INodeFile} it is part of and datanodes where the replicas of 
 * the block are stored.
 * BlockInfo class maintains for a given block
 * the {@link BlockCollection} it is part of and datanodes where the replicas of 
 * the block are stored.
 */
@InterfaceAudience.Private
public class BlockInfo extends Block implements LightWeightGSet.LinkedElement {
  public static final BlockInfo[] EMPTY_ARRAY = {}; 

  private BlockCollection bc;

  /** For implementing {@link LightWeightGSet.LinkedElement} interface */
  private LightWeightGSet.LinkedElement nextLinkedElement;

  /**
<<<<<<< HEAD
   * This array contains triplets of references. For each i-th datanode the
   * block belongs to triplets[3*i] is the reference to the DatanodeDescriptor
   * and triplets[3*i+1] and triplets[3*i+2] are references to the previous and
   * the next blocks, respectively, in the list of blocks belonging to this
   * data-node.
=======
   * This array contains triplets of references. For each i-th storage, the
   * block belongs to triplets[3*i] is the reference to the
   * {@link DatanodeStorageInfo} and triplets[3*i+1] and triplets[3*i+2] are
   * references to the previous and the next blocks, respectively, in the list
   * of blocks belonging to this storage.
>>>>>>> 6266273c
   * 
   * Using previous and next in Object triplets is done instead of a
   * {@link LinkedList} list to efficiently use memory. With LinkedList the cost
   * per replica is 42 bytes (LinkedList#Entry object per replica) versus 16
   * bytes using the triplets.
   */
  private Object[] triplets;

  /**
   * Construct an entry for blocksmap
   * @param replication the block's replication factor
   */
  public BlockInfo(int replication) {
    this.triplets = new Object[3*replication];
    this.bc = null;
  }
  
  public BlockInfo(Block blk, int replication) {
    super(blk);
    this.triplets = new Object[3*replication];
    this.bc = null;
  }

  /**
   * Copy construction.
   * This is used to convert BlockInfoUnderConstruction
   * @param from BlockInfo to copy from.
   */
  protected BlockInfo(BlockInfo from) {
    this(from, from.bc.getBlockReplication());
    this.bc = from.bc;
  }

  public BlockCollection getBlockCollection() {
    return bc;
  }

  public void setBlockCollection(BlockCollection bc) {
    this.bc = bc;
  }

  public DatanodeDescriptor getDatanode(int index) {
    DatanodeStorageInfo storage = getStorageInfo(index);
    return storage == null ? null : storage.getDatanodeDescriptor();
  }

  DatanodeStorageInfo getStorageInfo(int index) {
    assert this.triplets != null : "BlockInfo is not initialized";
    assert index >= 0 && index*3 < triplets.length : "Index is out of bound";
    return (DatanodeStorageInfo)triplets[index*3];
  }

  private BlockInfo getPrevious(int index) {
    assert this.triplets != null : "BlockInfo is not initialized";
    assert index >= 0 && index*3+1 < triplets.length : "Index is out of bound";
    BlockInfo info = (BlockInfo)triplets[index*3+1];
    assert info == null || 
        info.getClass().getName().startsWith(BlockInfo.class.getName()) : 
              "BlockInfo is expected at " + index*3;
    return info;
  }

  BlockInfo getNext(int index) {
    assert this.triplets != null : "BlockInfo is not initialized";
    assert index >= 0 && index*3+2 < triplets.length : "Index is out of bound";
    BlockInfo info = (BlockInfo)triplets[index*3+2];
    assert info == null || 
        info.getClass().getName().startsWith(BlockInfo.class.getName()) : 
              "BlockInfo is expected at " + index*3;
    return info;
  }

<<<<<<< HEAD
  private void setDatanode(int index, DatanodeDescriptor node, BlockInfo previous,
      BlockInfo next) {
    assert this.triplets != null : "BlockInfo is not initialized";
    int i = index * 3;
    assert index >= 0 && i+2 < triplets.length : "Index is out of bound";
    triplets[i] = node;
    triplets[i+1] = previous;
    triplets[i+2] = next;
=======
  private void setStorageInfo(int index, DatanodeStorageInfo storage) {
    assert this.triplets != null : "BlockInfo is not initialized";
    assert index >= 0 && index*3 < triplets.length : "Index is out of bound";
    triplets[index*3] = storage;
>>>>>>> 6266273c
  }

  /**
   * Return the previous block on the block list for the datanode at
   * position index. Set the previous block on the list to "to".
   *
   * @param index - the datanode index
   * @param to - block to be set to previous on the list of blocks
   * @return current previous block on the list of blocks
   */
  private BlockInfo setPrevious(int index, BlockInfo to) {
	assert this.triplets != null : "BlockInfo is not initialized";
	assert index >= 0 && index*3+1 < triplets.length : "Index is out of bound";
    BlockInfo info = (BlockInfo)triplets[index*3+1];
    triplets[index*3+1] = to;
    return info;
  }

  /**
   * Return the next block on the block list for the datanode at
   * position index. Set the next block on the list to "to".
   *
   * @param index - the datanode index
   * @param to - block to be set to next on the list of blocks
   *    * @return current next block on the list of blocks
   */
  private BlockInfo setNext(int index, BlockInfo to) {
	assert this.triplets != null : "BlockInfo is not initialized";
	assert index >= 0 && index*3+2 < triplets.length : "Index is out of bound";
    BlockInfo info = (BlockInfo)triplets[index*3+2];
    triplets[index*3+2] = to;
    return info;
  }

  public int getCapacity() {
    assert this.triplets != null : "BlockInfo is not initialized";
    assert triplets.length % 3 == 0 : "Malformed BlockInfo";
    return triplets.length / 3;
  }

  /**
   * Ensure that there is enough  space to include num more triplets.
   * @return first free triplet index.
   */
  private int ensureCapacity(int num) {
    assert this.triplets != null : "BlockInfo is not initialized";
    int last = numNodes();
    if(triplets.length >= (last+num)*3)
      return last;
    /* Not enough space left. Create a new array. Should normally 
     * happen only when replication is manually increased by the user. */
    Object[] old = triplets;
    triplets = new Object[(last+num)*3];
    System.arraycopy(old, 0, triplets, 0, last*3);
    return last;
  }

  /**
   * Count the number of data-nodes the block belongs to.
   */
  public int numNodes() {
    assert this.triplets != null : "BlockInfo is not initialized";
    assert triplets.length % 3 == 0 : "Malformed BlockInfo";
    for(int idx = getCapacity()-1; idx >= 0; idx--) {
      if(getDatanode(idx) != null)
        return idx+1;
    }
    return 0;
  }

  /**
   * Add a {@link DatanodeStorageInfo} location for a block
   */
  boolean addStorage(DatanodeStorageInfo storage) {
    boolean added = true;
    int idx = findDatanode(storage.getDatanodeDescriptor());
    if(idx >= 0) {
      if (getStorageInfo(idx) == storage) { // the storage is already there
        return false;
      } else {
        // The block is on the DN but belongs to a different storage.
        // Update our state.
        removeStorage(storage);
        added = false;      // Just updating storage. Return false.
      }
    }
    // find the last null node
    int lastNode = ensureCapacity(1);
<<<<<<< HEAD
    setDatanode(lastNode, node, null, null);
    return true;
=======
    setStorageInfo(lastNode, storage);
    setNext(lastNode, null);
    setPrevious(lastNode, null);
    return added;
>>>>>>> 6266273c
  }

  /**
   * Remove {@link DatanodeStorageInfo} location for a block
   */
  boolean removeStorage(DatanodeStorageInfo storage) {
    int dnIndex = findStorageInfo(storage);
    if(dnIndex < 0) // the node is not found
      return false;
    assert getPrevious(dnIndex) == null && getNext(dnIndex) == null : 
      "Block is still in the list and must be removed first.";
    // find the last not null node
    int lastNode = numNodes()-1; 
    // replace current node triplet by the lastNode one 
<<<<<<< HEAD
    setDatanode(dnIndex, getDatanode(lastNode), getPrevious(lastNode),
        getNext(lastNode));
    // set the last triplet to null
    setDatanode(lastNode, null, null, null);
=======
    setStorageInfo(dnIndex, getStorageInfo(lastNode));
    setNext(dnIndex, getNext(lastNode)); 
    setPrevious(dnIndex, getPrevious(lastNode)); 
    // set the last triplet to null
    setStorageInfo(lastNode, null);
    setNext(lastNode, null); 
    setPrevious(lastNode, null); 
>>>>>>> 6266273c
    return true;
  }

  /**
   * Find specified DatanodeDescriptor.
   * @param dn
   * @return index or -1 if not found.
   */
  int findDatanode(DatanodeDescriptor dn) {
    int len = getCapacity();
    for(int idx = 0; idx < len; idx++) {
      DatanodeDescriptor cur = getDatanode(idx);
      if(cur == dn)
        return idx;
      if(cur == null)
        break;
    }
    return -1;
  }
  /**
   * Find specified DatanodeStorageInfo.
   * @param dn
   * @return index or -1 if not found.
   */
  int findStorageInfo(DatanodeInfo dn) {
    int len = getCapacity();
    for(int idx = 0; idx < len; idx++) {
      DatanodeStorageInfo cur = getStorageInfo(idx);
      if(cur == null)
        break;
      if(cur.getDatanodeDescriptor() == dn)
        return idx;
    }
    return -1;
  }
  
  /**
   * Find specified DatanodeStorageInfo.
   * @param storageInfo
   * @return index or -1 if not found.
   */
  int findStorageInfo(DatanodeStorageInfo storageInfo) {
    int len = getCapacity();
    for(int idx = 0; idx < len; idx++) {
      DatanodeStorageInfo cur = getStorageInfo(idx);
      if(cur == storageInfo)
        return idx;
      if(cur == null)
        break;
    }
    return -1;
  }

  /**
   * Insert this block into the head of the list of blocks 
   * related to the specified DatanodeStorageInfo.
   * If the head is null then form a new list.
   * @return current block as the new head of the list.
   */
  BlockInfo listInsert(BlockInfo head, DatanodeStorageInfo storage) {
    int dnIndex = this.findStorageInfo(storage);
    assert dnIndex >= 0 : "Data node is not found: current";
    assert getPrevious(dnIndex) == null && getNext(dnIndex) == null : 
            "Block is already in the list and cannot be inserted.";
    this.setPrevious(dnIndex, null);
    this.setNext(dnIndex, head);
    if(head != null)
      head.setPrevious(head.findStorageInfo(storage), this);
    return this;
  }

  /**
   * Remove this block from the list of blocks 
   * related to the specified DatanodeStorageInfo.
   * If this block is the head of the list then return the next block as 
   * the new head.
   * @return the new head of the list or null if the list becomes
   * empy after deletion.
   */
  BlockInfo listRemove(BlockInfo head, DatanodeStorageInfo storage) {
    if(head == null)
      return null;
    int dnIndex = this.findStorageInfo(storage);
    if(dnIndex < 0) // this block is not on the data-node list
      return head;

    BlockInfo next = this.getNext(dnIndex);
    BlockInfo prev = this.getPrevious(dnIndex);
    this.setNext(dnIndex, null);
    this.setPrevious(dnIndex, null);
    if(prev != null)
      prev.setNext(prev.findStorageInfo(storage), next);
    if(next != null)
      next.setPrevious(next.findStorageInfo(storage), prev);
    if(this == head)  // removing the head
      head = next;
    return head;
  }

  /**
   * Remove this block from the list of blocks related to the specified
   * DatanodeDescriptor. Insert it into the head of the list of blocks.
   *
   * @return the new head of the list.
   */
  public BlockInfo moveBlockToHead(BlockInfo head, DatanodeStorageInfo storage,
      int curIndex, int headIndex) {
    if (head == this) {
      return this;
    }
    BlockInfo next = this.setNext(curIndex, head);
    BlockInfo prev = this.setPrevious(curIndex, null);

    head.setPrevious(headIndex, this);
    prev.setNext(prev.findStorageInfo(storage), next);
    if (next != null)
      next.setPrevious(next.findStorageInfo(storage), prev);
    return this;
  }

  /**
   * BlockInfo represents a block that is not being constructed.
   * In order to start modifying the block, the BlockInfo should be converted
   * to {@link BlockInfoUnderConstruction}.
   * @return {@link BlockUCState#COMPLETE}
   */
  public BlockUCState getBlockUCState() {
    return BlockUCState.COMPLETE;
  }

  /**
   * Is this block complete?
   * 
   * @return true if the state of the block is {@link BlockUCState#COMPLETE}
   */
  public boolean isComplete() {
    return getBlockUCState().equals(BlockUCState.COMPLETE);
  }

  /**
   * Convert a complete block to an under construction block.
   * @return BlockInfoUnderConstruction -  an under construction block.
   */
  public BlockInfoUnderConstruction convertToBlockUnderConstruction(
      BlockUCState s, DatanodeStorageInfo[] targets) {
    if(isComplete()) {
      return new BlockInfoUnderConstruction(this,
          getBlockCollection().getBlockReplication(), s, targets);
    }
    // the block is already under construction
    BlockInfoUnderConstruction ucBlock = (BlockInfoUnderConstruction)this;
    ucBlock.setBlockUCState(s);
    ucBlock.setExpectedLocations(targets);
    return ucBlock;
  }

  @Override
  public int hashCode() {
    // Super implementation is sufficient
    return super.hashCode();
  }
  
  @Override
  public boolean equals(Object obj) {
    // Sufficient to rely on super's implementation
    return (this == obj) || super.equals(obj);
  }

  @Override
  public LightWeightGSet.LinkedElement getNext() {
    return nextLinkedElement;
  }

  @Override
  public void setNext(LightWeightGSet.LinkedElement next) {
    this.nextLinkedElement = next;
  }
}<|MERGE_RESOLUTION|>--- conflicted
+++ resolved
@@ -43,19 +43,11 @@
   private LightWeightGSet.LinkedElement nextLinkedElement;
 
   /**
-<<<<<<< HEAD
-   * This array contains triplets of references. For each i-th datanode the
-   * block belongs to triplets[3*i] is the reference to the DatanodeDescriptor
-   * and triplets[3*i+1] and triplets[3*i+2] are references to the previous and
-   * the next blocks, respectively, in the list of blocks belonging to this
-   * data-node.
-=======
    * This array contains triplets of references. For each i-th storage, the
    * block belongs to triplets[3*i] is the reference to the
    * {@link DatanodeStorageInfo} and triplets[3*i+1] and triplets[3*i+2] are
    * references to the previous and the next blocks, respectively, in the list
    * of blocks belonging to this storage.
->>>>>>> 6266273c
    * 
    * Using previous and next in Object triplets is done instead of a
    * {@link LinkedList} list to efficiently use memory. With LinkedList the cost
@@ -128,21 +120,10 @@
     return info;
   }
 
-<<<<<<< HEAD
-  private void setDatanode(int index, DatanodeDescriptor node, BlockInfo previous,
-      BlockInfo next) {
-    assert this.triplets != null : "BlockInfo is not initialized";
-    int i = index * 3;
-    assert index >= 0 && i+2 < triplets.length : "Index is out of bound";
-    triplets[i] = node;
-    triplets[i+1] = previous;
-    triplets[i+2] = next;
-=======
   private void setStorageInfo(int index, DatanodeStorageInfo storage) {
     assert this.triplets != null : "BlockInfo is not initialized";
     assert index >= 0 && index*3 < triplets.length : "Index is out of bound";
     triplets[index*3] = storage;
->>>>>>> 6266273c
   }
 
   /**
@@ -231,15 +212,10 @@
     }
     // find the last null node
     int lastNode = ensureCapacity(1);
-<<<<<<< HEAD
-    setDatanode(lastNode, node, null, null);
-    return true;
-=======
     setStorageInfo(lastNode, storage);
     setNext(lastNode, null);
     setPrevious(lastNode, null);
     return added;
->>>>>>> 6266273c
   }
 
   /**
@@ -254,12 +230,6 @@
     // find the last not null node
     int lastNode = numNodes()-1; 
     // replace current node triplet by the lastNode one 
-<<<<<<< HEAD
-    setDatanode(dnIndex, getDatanode(lastNode), getPrevious(lastNode),
-        getNext(lastNode));
-    // set the last triplet to null
-    setDatanode(lastNode, null, null, null);
-=======
     setStorageInfo(dnIndex, getStorageInfo(lastNode));
     setNext(dnIndex, getNext(lastNode)); 
     setPrevious(dnIndex, getPrevious(lastNode)); 
@@ -267,7 +237,6 @@
     setStorageInfo(lastNode, null);
     setNext(lastNode, null); 
     setPrevious(lastNode, null); 
->>>>>>> 6266273c
     return true;
   }
 
