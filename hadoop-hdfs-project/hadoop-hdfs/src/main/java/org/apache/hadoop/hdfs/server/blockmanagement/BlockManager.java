/**
 * Licensed to the Apache Software Foundation (ASF) under one
 * or more contributor license agreements.  See the NOTICE file
 * distributed with this work for additional information
 * regarding copyright ownership.  The ASF licenses this file
 * to you under the Apache License, Version 2.0 (the
 * "License"); you may not use this file except in compliance
 * with the License.  You may obtain a copy of the License at
 *
 *     http://www.apache.org/licenses/LICENSE-2.0
 *
 * Unless required by applicable law or agreed to in writing, software
 * distributed under the License is distributed on an "AS IS" BASIS,
 * WITHOUT WARRANTIES OR CONDITIONS OF ANY KIND, either express or implied.
 * See the License for the specific language governing permissions and
 * limitations under the License.
 */
package org.apache.hadoop.hdfs.server.blockmanagement;

import java.io.IOException;
import java.io.PrintWriter;
import java.util.ArrayList;
import java.util.Collection;
import java.util.Collections;
import java.util.EnumSet;
import java.util.HashMap;
import java.util.Iterator;
import java.util.LinkedList;
import java.util.List;
import java.util.Map;
import java.util.Set;
import java.util.TreeMap;
import org.apache.commons.logging.Log;
import org.apache.commons.logging.LogFactory;
import org.apache.hadoop.HadoopIllegalArgumentException;
import org.apache.hadoop.classification.InterfaceAudience;
import org.apache.hadoop.conf.Configuration;
import org.apache.hadoop.hdfs.DFSConfigKeys;
import org.apache.hadoop.hdfs.DFSUtil;
import org.apache.hadoop.hdfs.protocol.Block;
import org.apache.hadoop.hdfs.protocol.BlockListAsLongs;
import org.apache.hadoop.hdfs.protocol.BlockListAsLongs.BlockReportIterator;
import org.apache.hadoop.hdfs.protocol.DatanodeID;
import org.apache.hadoop.hdfs.protocol.DatanodeInfo;
import org.apache.hadoop.hdfs.protocol.ExtendedBlock;
import org.apache.hadoop.hdfs.protocol.LocatedBlock;
import org.apache.hadoop.hdfs.protocol.LocatedBlocks;
import org.apache.hadoop.hdfs.protocol.UnregisteredNodeException;
import org.apache.hadoop.hdfs.security.token.block.BlockTokenSecretManager;
import org.apache.hadoop.hdfs.security.token.block.BlockTokenSecretManager.AccessMode;
import org.apache.hadoop.hdfs.security.token.block.ExportedBlockKeys;
import org.apache.hadoop.hdfs.server.common.HdfsServerConstants.BlockUCState;
import org.apache.hadoop.hdfs.server.common.HdfsServerConstants.ReplicaState;
import org.apache.hadoop.hdfs.server.common.Util;
import org.apache.hadoop.hdfs.server.namenode.FSClusterStats;
import org.apache.hadoop.hdfs.server.namenode.INode;
import org.apache.hadoop.hdfs.server.namenode.INodeFile;
import org.apache.hadoop.hdfs.server.namenode.INodeFileUnderConstruction;
import org.apache.hadoop.hdfs.server.namenode.NameNode;
import org.apache.hadoop.hdfs.server.namenode.Namesystem;
import org.apache.hadoop.hdfs.server.protocol.BlockCommand;
import org.apache.hadoop.hdfs.server.protocol.BlocksWithLocations;
import org.apache.hadoop.hdfs.server.protocol.BlocksWithLocations.BlockWithLocations;
import org.apache.hadoop.hdfs.server.protocol.DatanodeCommand;
import org.apache.hadoop.hdfs.server.protocol.KeyUpdateCommand;
import org.apache.hadoop.hdfs.server.protocol.ReceivedDeletedBlockInfo;
import org.apache.hadoop.hdfs.util.LightWeightLinkedSet;
import org.apache.hadoop.net.Node;
import org.apache.hadoop.util.Daemon;

import com.google.common.annotations.VisibleForTesting;
import com.google.common.base.Joiner;
import com.google.common.collect.Sets;

/**
 * Keeps information related to the blocks stored in the Hadoop cluster.
 */
@InterfaceAudience.Private
public class BlockManager {

  static final Log LOG = LogFactory.getLog(BlockManager.class);

  /** Default load factor of map */
  public static final float DEFAULT_MAP_LOAD_FACTOR = 0.75f;

  private final Namesystem namesystem;

  private final DatanodeManager datanodeManager;
  private final HeartbeatManager heartbeatManager;
  private final BlockTokenSecretManager blockTokenSecretManager;

  private volatile long pendingReplicationBlocksCount = 0L;
  private volatile long corruptReplicaBlocksCount = 0L;
  private volatile long underReplicatedBlocksCount = 0L;
  private volatile long scheduledReplicationBlocksCount = 0L;
  private volatile long excessBlocksCount = 0L;
  private volatile long postponedMisreplicatedBlocksCount = 0L;
  
  /** Used by metrics */
  public long getPendingReplicationBlocksCount() {
    return pendingReplicationBlocksCount;
  }
  /** Used by metrics */
  public long getUnderReplicatedBlocksCount() {
    return underReplicatedBlocksCount;
  }
  /** Used by metrics */
  public long getCorruptReplicaBlocksCount() {
    return corruptReplicaBlocksCount;
  }
  /** Used by metrics */
  public long getScheduledReplicationBlocksCount() {
    return scheduledReplicationBlocksCount;
  }
  /** Used by metrics */
  public long getPendingDeletionBlocksCount() {
    return invalidateBlocks.numBlocks();
  }
  /** Used by metrics */
  public long getExcessBlocksCount() {
    return excessBlocksCount;
  }
  /** Used by metrics */
  public long getPostponedMisreplicatedBlocksCount() {
    return postponedMisreplicatedBlocksCount;
  }

  /**replicationRecheckInterval is how often namenode checks for new replication work*/
  private final long replicationRecheckInterval;
  
  /**
   * Mapping: Block -> { INode, datanodes, self ref }
   * Updated only in response to client-sent information.
   */
  final BlocksMap blocksMap;

  /** Replication thread. */
  final Daemon replicationThread = new Daemon(new ReplicationMonitor());
  
  /** Store blocks -> datanodedescriptor(s) map of corrupt replicas */
  final CorruptReplicasMap corruptReplicas = new CorruptReplicasMap();

  /** Blocks to be invalidated. */
  private final InvalidateBlocks invalidateBlocks;
  
  /**
   * After a failover, over-replicated blocks may not be handled
   * until all of the replicas have done a block report to the
   * new active. This is to make sure that this NameNode has been
   * notified of all block deletions that might have been pending
   * when the failover happened.
   */
  private final Set<Block> postponedMisreplicatedBlocks = Sets.newHashSet();

  //
  // Keeps a TreeSet for every named node. Each treeset contains
  // a list of the blocks that are "extra" at that location. We'll
  // eventually remove these extras.
  // Mapping: StorageID -> TreeSet<Block>
  //
  public final Map<String, LightWeightLinkedSet<Block>> excessReplicateMap =
    new TreeMap<String, LightWeightLinkedSet<Block>>();

  //
  // Store set of Blocks that need to be replicated 1 or more times.
  // We also store pending replication-orders.
  //
  public final UnderReplicatedBlocks neededReplications = new UnderReplicatedBlocks();
  @VisibleForTesting
  final PendingReplicationBlocks pendingReplications;

  /** The maximum number of replicas allowed for a block */
  public final short maxReplication;
  /** The maximum number of outgoing replication streams
   *  a given node should have at one time 
   */
  int maxReplicationStreams;
  /** Minimum copies needed or else write is disallowed */
  public final short minReplication;
  /** Default number of replicas */
  public final int defaultReplication;
  /** The maximum number of entries returned by getCorruptInodes() */
  final int maxCorruptFilesReturned;

  /** variable to enable check for enough racks */
  final boolean shouldCheckForEnoughRacks;

  /** for block replicas placement */
  private BlockPlacementPolicy blockplacement;
  
  public BlockManager(final Namesystem namesystem, final FSClusterStats stats,
      final Configuration conf) throws IOException {
    this.namesystem = namesystem;
    datanodeManager = new DatanodeManager(this, namesystem, conf);
    heartbeatManager = datanodeManager.getHeartbeatManager();
    invalidateBlocks = new InvalidateBlocks(datanodeManager);

    blocksMap = new BlocksMap(DEFAULT_MAP_LOAD_FACTOR);
    blockplacement = BlockPlacementPolicy.getInstance(
        conf, stats, datanodeManager.getNetworkTopology());
    pendingReplications = new PendingReplicationBlocks(conf.getInt(
      DFSConfigKeys.DFS_NAMENODE_REPLICATION_PENDING_TIMEOUT_SEC_KEY,
      DFSConfigKeys.DFS_NAMENODE_REPLICATION_PENDING_TIMEOUT_SEC_DEFAULT) * 1000L);

    blockTokenSecretManager = createBlockTokenSecretManager(conf);

    this.maxCorruptFilesReturned = conf.getInt(
      DFSConfigKeys.DFS_DEFAULT_MAX_CORRUPT_FILES_RETURNED_KEY,
      DFSConfigKeys.DFS_DEFAULT_MAX_CORRUPT_FILES_RETURNED);
    this.defaultReplication = conf.getInt(DFSConfigKeys.DFS_REPLICATION_KEY, 
                                          DFSConfigKeys.DFS_REPLICATION_DEFAULT);

    final int maxR = conf.getInt(DFSConfigKeys.DFS_REPLICATION_MAX_KEY, 
                                 DFSConfigKeys.DFS_REPLICATION_MAX_DEFAULT);
    final int minR = conf.getInt(DFSConfigKeys.DFS_NAMENODE_REPLICATION_MIN_KEY,
                                 DFSConfigKeys.DFS_NAMENODE_REPLICATION_MIN_DEFAULT);
    if (minR <= 0)
      throw new IOException("Unexpected configuration parameters: "
          + DFSConfigKeys.DFS_NAMENODE_REPLICATION_MIN_KEY
          + " = " + minR + " <= 0");
    if (maxR > Short.MAX_VALUE)
      throw new IOException("Unexpected configuration parameters: "
          + DFSConfigKeys.DFS_REPLICATION_MAX_KEY
          + " = " + maxR + " > " + Short.MAX_VALUE);
    if (minR > maxR)
      throw new IOException("Unexpected configuration parameters: "
          + DFSConfigKeys.DFS_NAMENODE_REPLICATION_MIN_KEY
          + " = " + minR + " > "
          + DFSConfigKeys.DFS_REPLICATION_MAX_KEY
          + " = " + maxR);
    this.minReplication = (short)minR;
    this.maxReplication = (short)maxR;

    this.maxReplicationStreams = conf.getInt(DFSConfigKeys.DFS_NAMENODE_REPLICATION_MAX_STREAMS_KEY,
                                             DFSConfigKeys.DFS_NAMENODE_REPLICATION_MAX_STREAMS_DEFAULT);
    this.shouldCheckForEnoughRacks = conf.get(DFSConfigKeys.NET_TOPOLOGY_SCRIPT_FILE_NAME_KEY) == null ? false
                                                                             : true;
    
    this.replicationRecheckInterval = 
      conf.getInt(DFSConfigKeys.DFS_NAMENODE_REPLICATION_INTERVAL_KEY, 
                  DFSConfigKeys.DFS_NAMENODE_REPLICATION_INTERVAL_DEFAULT) * 1000L;
    LOG.info("defaultReplication = " + defaultReplication);
    LOG.info("maxReplication     = " + maxReplication);
    LOG.info("minReplication     = " + minReplication);
    LOG.info("maxReplicationStreams      = " + maxReplicationStreams);
    LOG.info("shouldCheckForEnoughRacks  = " + shouldCheckForEnoughRacks);
    LOG.info("replicationRecheckInterval = " + replicationRecheckInterval);
  }

  private static BlockTokenSecretManager createBlockTokenSecretManager(
      final Configuration conf) throws IOException {
    final boolean isEnabled = conf.getBoolean(
        DFSConfigKeys.DFS_BLOCK_ACCESS_TOKEN_ENABLE_KEY, 
        DFSConfigKeys.DFS_BLOCK_ACCESS_TOKEN_ENABLE_DEFAULT);
    LOG.info(DFSConfigKeys.DFS_BLOCK_ACCESS_TOKEN_ENABLE_KEY + "=" + isEnabled);

    if (!isEnabled) {
      return null;
    }

    final long updateMin = conf.getLong(
        DFSConfigKeys.DFS_BLOCK_ACCESS_KEY_UPDATE_INTERVAL_KEY, 
        DFSConfigKeys.DFS_BLOCK_ACCESS_KEY_UPDATE_INTERVAL_DEFAULT);
    final long lifetimeMin = conf.getLong(
        DFSConfigKeys.DFS_BLOCK_ACCESS_TOKEN_LIFETIME_KEY, 
        DFSConfigKeys.DFS_BLOCK_ACCESS_TOKEN_LIFETIME_DEFAULT);
    LOG.info(DFSConfigKeys.DFS_BLOCK_ACCESS_KEY_UPDATE_INTERVAL_KEY
        + "=" + updateMin + " min(s), "
        + DFSConfigKeys.DFS_BLOCK_ACCESS_TOKEN_LIFETIME_KEY
        + "=" + lifetimeMin + " min(s)");
    return new BlockTokenSecretManager(true,
        updateMin*60*1000L, lifetimeMin*60*1000L);
  }

  /** get the BlockTokenSecretManager */
  BlockTokenSecretManager getBlockTokenSecretManager() {
    return blockTokenSecretManager;
  }

  private boolean isBlockTokenEnabled() {
    return blockTokenSecretManager != null;
  }

  /** Should the access keys be updated? */
  boolean shouldUpdateBlockKey(final long updateTime) throws IOException {
    return isBlockTokenEnabled()? blockTokenSecretManager.updateKeys(updateTime)
        : false;
  }

  public void activate(Configuration conf) {
    pendingReplications.start();
    datanodeManager.activate(conf);
    this.replicationThread.start();
  }

  public void close() {
    if (pendingReplications != null) pendingReplications.stop();
    blocksMap.close();
    datanodeManager.close();
    if (replicationThread != null) replicationThread.interrupt();
  }

  /** @return the datanodeManager */
  public DatanodeManager getDatanodeManager() {
    return datanodeManager;
  }

  /** @return the BlockPlacementPolicy */
  public BlockPlacementPolicy getBlockPlacementPolicy() {
    return blockplacement;
  }

  /** Set BlockPlacementPolicy */
  public void setBlockPlacementPolicy(BlockPlacementPolicy newpolicy) {
    if (newpolicy == null) {
      throw new HadoopIllegalArgumentException("newpolicy == null");
    }
    this.blockplacement = newpolicy;
  }

  /** Dump meta data to out. */
  public void metaSave(PrintWriter out) {
    assert namesystem.hasWriteLock();
    final List<DatanodeDescriptor> live = new ArrayList<DatanodeDescriptor>();
    final List<DatanodeDescriptor> dead = new ArrayList<DatanodeDescriptor>();
    datanodeManager.fetchDatanodes(live, dead, false);
    out.println("Live Datanodes: " + live.size());
    out.println("Dead Datanodes: " + dead.size());
    //
    // Dump contents of neededReplication
    //
    synchronized (neededReplications) {
      out.println("Metasave: Blocks waiting for replication: " + 
                  neededReplications.size());
      for (Block block : neededReplications) {
        dumpBlockMeta(block, out);
      }
    }
    
    // Dump any postponed over-replicated blocks
    out.println("Mis-replicated blocks that have been postponed:");
    for (Block block : postponedMisreplicatedBlocks) {
      dumpBlockMeta(block, out);
    }

    // Dump blocks from pendingReplication
    pendingReplications.metaSave(out);

    // Dump blocks that are waiting to be deleted
    invalidateBlocks.dump(out);

    // Dump all datanodes
    getDatanodeManager().datanodeDump(out);
  }
  
  /**
   * Dump the metadata for the given block in a human-readable
   * form.
   */
  private void dumpBlockMeta(Block block, PrintWriter out) {
    List<DatanodeDescriptor> containingNodes =
                                      new ArrayList<DatanodeDescriptor>();
    List<DatanodeDescriptor> containingLiveReplicasNodes =
      new ArrayList<DatanodeDescriptor>();
    
    NumberReplicas numReplicas = new NumberReplicas();
    // source node returned is not used
    chooseSourceDatanode(block, containingNodes,
        containingLiveReplicasNodes, numReplicas);
    assert containingLiveReplicasNodes.size() == numReplicas.liveReplicas();
    int usableReplicas = numReplicas.liveReplicas() +
                         numReplicas.decommissionedReplicas();
    
    if (block instanceof BlockInfo) {
      String fileName = ((BlockInfo)block).getINode().getFullPathName();
      out.print(fileName + ": ");
    }
    // l: == live:, d: == decommissioned c: == corrupt e: == excess
    out.print(block + ((usableReplicas > 0)? "" : " MISSING") + 
              " (replicas:" +
              " l: " + numReplicas.liveReplicas() +
              " d: " + numReplicas.decommissionedReplicas() +
              " c: " + numReplicas.corruptReplicas() +
              " e: " + numReplicas.excessReplicas() + ") "); 

    Collection<DatanodeDescriptor> corruptNodes = 
                                  corruptReplicas.getNodes(block);
    
    for (Iterator<DatanodeDescriptor> jt = blocksMap.nodeIterator(block);
         jt.hasNext();) {
      DatanodeDescriptor node = jt.next();
      String state = "";
      if (corruptNodes != null && corruptNodes.contains(node)) {
        state = "(corrupt)";
      } else if (node.isDecommissioned() || 
          node.isDecommissionInProgress()) {
        state = "(decommissioned)";
      }
      
      if (node.areBlockContentsStale()) {
        state += " (block deletions maybe out of date)";
      }
      out.print(" " + node + state + " : ");
    }
    out.println("");
  }

  /** @return maxReplicationStreams */
  public int getMaxReplicationStreams() {
    return maxReplicationStreams;
  }

  /**
   * @param block
   * @return true if the block has minimum replicas
   */
  public boolean checkMinReplication(Block block) {
    return (countNodes(block).liveReplicas() >= minReplication);
  }

  /**
   * Commit a block of a file
   * 
   * @param block block to be committed
   * @param commitBlock - contains client reported block length and generation
   * @return true if the block is changed to committed state.
   * @throws IOException if the block does not have at least a minimal number
   * of replicas reported from data-nodes.
   */
  private boolean commitBlock(final BlockInfoUnderConstruction block,
      final Block commitBlock) throws IOException {
    if (block.getBlockUCState() == BlockUCState.COMMITTED)
      return false;
    assert block.getNumBytes() <= commitBlock.getNumBytes() :
      "commitBlock length is less than the stored one "
      + commitBlock.getNumBytes() + " vs. " + block.getNumBytes();
    block.commitBlock(commitBlock);
    return true;
  }
  
  /**
   * Commit the last block of the file and mark it as complete if it has
   * meets the minimum replication requirement
   * 
   * @param fileINode file inode
   * @param commitBlock - contains client reported block length and generation
   * @return true if the last block is changed to committed state.
   * @throws IOException if the block does not have at least a minimal number
   * of replicas reported from data-nodes.
   */
  public boolean commitOrCompleteLastBlock(INodeFileUnderConstruction fileINode, 
      Block commitBlock) throws IOException {
    if(commitBlock == null)
      return false; // not committing, this is a block allocation retry
    BlockInfo lastBlock = fileINode.getLastBlock();
    if(lastBlock == null)
      return false; // no blocks in file yet
    if(lastBlock.isComplete())
      return false; // already completed (e.g. by syncBlock)
    
    final boolean b = commitBlock((BlockInfoUnderConstruction)lastBlock, commitBlock);
    if(countNodes(lastBlock).liveReplicas() >= minReplication)
      completeBlock(fileINode,fileINode.numBlocks()-1, false);
    return b;
  }

  /**
   * Convert a specified block of the file to a complete block.
   * @param fileINode file
   * @param blkIndex  block index in the file
   * @throws IOException if the block does not have at least a minimal number
   * of replicas reported from data-nodes.
   */
  private BlockInfo completeBlock(final INodeFile fileINode,
      final int blkIndex, boolean force) throws IOException {
    if(blkIndex < 0)
      return null;
    BlockInfo curBlock = fileINode.getBlocks()[blkIndex];
    if(curBlock.isComplete())
      return curBlock;
    BlockInfoUnderConstruction ucBlock = (BlockInfoUnderConstruction)curBlock;
    if (!force && ucBlock.numNodes() < minReplication)
      throw new IOException("Cannot complete block: " +
          "block does not satisfy minimal replication requirement.");
    BlockInfo completeBlock = ucBlock.convertToCompleteBlock();
    // replace penultimate block in file
    fileINode.setBlock(blkIndex, completeBlock);
    // replace block in the blocksMap
    return blocksMap.replaceBlock(completeBlock);
  }

  private BlockInfo completeBlock(final INodeFile fileINode,
      final BlockInfo block, boolean force) throws IOException {
    BlockInfo[] fileBlocks = fileINode.getBlocks();
    for(int idx = 0; idx < fileBlocks.length; idx++)
      if(fileBlocks[idx] == block) {
        return completeBlock(fileINode, idx, force);
      }
    return block;
  }
  
  /**
   * Force the given block in the given file to be marked as complete,
   * regardless of whether enough replicas are present. This is necessary
   * when tailing edit logs as a Standby.
   */
  public BlockInfo forceCompleteBlock(final INodeFile fileINode,
      final BlockInfoUnderConstruction block) throws IOException {
    block.commitBlock(block);
    return completeBlock(fileINode, block, true);
  }

  
  /**
   * Convert the last block of the file to an under construction block.<p>
   * The block is converted only if the file has blocks and the last one
   * is a partial block (its size is less than the preferred block size).
   * The converted block is returned to the client.
   * The client uses the returned block locations to form the data pipeline
   * for this block.<br>
   * The methods returns null if there is no partial block at the end.
   * The client is supposed to allocate a new block with the next call.
   *
   * @param fileINode file
   * @return the last block locations if the block is partial or null otherwise
   */
  public LocatedBlock convertLastBlockToUnderConstruction(
      INodeFileUnderConstruction fileINode) throws IOException {
    BlockInfo oldBlock = fileINode.getLastBlock();
    if(oldBlock == null ||
        fileINode.getPreferredBlockSize() == oldBlock.getNumBytes())
      return null;
    assert oldBlock == getStoredBlock(oldBlock) :
      "last block of the file is not in blocksMap";

    DatanodeDescriptor[] targets = getNodes(oldBlock);

    BlockInfoUnderConstruction ucBlock =
      fileINode.setLastBlock(oldBlock, targets);
    blocksMap.replaceBlock(ucBlock);

    // Remove block from replication queue.
    updateNeededReplications(oldBlock, 0, 0);

    // remove this block from the list of pending blocks to be deleted. 
    for (DatanodeDescriptor dd : targets) {
      String datanodeId = dd.getStorageID();
      invalidateBlocks.remove(datanodeId, oldBlock);
    }

    final long fileLength = fileINode.computeContentSummary().getLength();
    final long pos = fileLength - ucBlock.getNumBytes();
    return createLocatedBlock(ucBlock, pos, AccessMode.WRITE);
  }

  /**
   * Get all valid locations of the block
   */
  private List<String> getValidLocations(Block block) {
    ArrayList<String> machineSet =
      new ArrayList<String>(blocksMap.numNodes(block));
    for(Iterator<DatanodeDescriptor> it =
      blocksMap.nodeIterator(block); it.hasNext();) {
      String storageID = it.next().getStorageID();
      // filter invalidate replicas
      if(!invalidateBlocks.contains(storageID, block)) {
        machineSet.add(storageID);
      }
    }
    return machineSet;
  }

  private List<LocatedBlock> createLocatedBlockList(final BlockInfo[] blocks,
      final long offset, final long length, final int nrBlocksToReturn,
      final AccessMode mode) throws IOException {
    int curBlk = 0;
    long curPos = 0, blkSize = 0;
    int nrBlocks = (blocks[0].getNumBytes() == 0) ? 0 : blocks.length;
    for (curBlk = 0; curBlk < nrBlocks; curBlk++) {
      blkSize = blocks[curBlk].getNumBytes();
      assert blkSize > 0 : "Block of size 0";
      if (curPos + blkSize > offset) {
        break;
      }
      curPos += blkSize;
    }

    if (nrBlocks > 0 && curBlk == nrBlocks)   // offset >= end of file
      return Collections.<LocatedBlock>emptyList();

    long endOff = offset + length;
    List<LocatedBlock> results = new ArrayList<LocatedBlock>(blocks.length);
    do {
      results.add(createLocatedBlock(blocks[curBlk], curPos, mode));
      curPos += blocks[curBlk].getNumBytes();
      curBlk++;
    } while (curPos < endOff 
          && curBlk < blocks.length
          && results.size() < nrBlocksToReturn);
    return results;
  }

  private LocatedBlock createLocatedBlock(final BlockInfo blk, final long pos,
    final BlockTokenSecretManager.AccessMode mode) throws IOException {
    final LocatedBlock lb = createLocatedBlock(blk, pos);
    if (mode != null) {
      setBlockToken(lb, mode);
    }
    return lb;
  }

  /** @return a LocatedBlock for the given block */
  private LocatedBlock createLocatedBlock(final BlockInfo blk, final long pos
      ) throws IOException {
    if (blk instanceof BlockInfoUnderConstruction) {
      if (blk.isComplete()) {
        throw new IOException(
            "blk instanceof BlockInfoUnderConstruction && blk.isComplete()"
            + ", blk=" + blk);
      }
      final BlockInfoUnderConstruction uc = (BlockInfoUnderConstruction)blk;
      final DatanodeDescriptor[] locations = uc.getExpectedLocations();
      final ExtendedBlock eb = new ExtendedBlock(namesystem.getBlockPoolId(), blk);
      return new LocatedBlock(eb, locations, pos, false);
    }

    // get block locations
    final int numCorruptNodes = countNodes(blk).corruptReplicas();
    final int numCorruptReplicas = corruptReplicas.numCorruptReplicas(blk);
    if (numCorruptNodes != numCorruptReplicas) {
      LOG.warn("Inconsistent number of corrupt replicas for "
          + blk + " blockMap has " + numCorruptNodes
          + " but corrupt replicas map has " + numCorruptReplicas);
    }

    final int numNodes = blocksMap.numNodes(blk);
    final boolean isCorrupt = numCorruptNodes == numNodes;
    final int numMachines = isCorrupt ? numNodes: numNodes - numCorruptNodes;
    final DatanodeDescriptor[] machines = new DatanodeDescriptor[numMachines];
    int j = 0;
    if (numMachines > 0) {
      for(Iterator<DatanodeDescriptor> it = blocksMap.nodeIterator(blk);
          it.hasNext();) {
        final DatanodeDescriptor d = it.next();
        final boolean replicaCorrupt = corruptReplicas.isReplicaCorrupt(blk, d);
        if (isCorrupt || (!isCorrupt && !replicaCorrupt))
          machines[j++] = d;
      }
    }
    assert j == machines.length :
      "isCorrupt: " + isCorrupt + 
      " numMachines: " + numMachines +
      " numNodes: " + numNodes +
      " numCorrupt: " + numCorruptNodes +
      " numCorruptRepls: " + numCorruptReplicas;
    final ExtendedBlock eb = new ExtendedBlock(namesystem.getBlockPoolId(), blk);
    return new LocatedBlock(eb, machines, pos, isCorrupt);
  }

  /** Create a LocatedBlocks. */
  public LocatedBlocks createLocatedBlocks(final BlockInfo[] blocks,
      final long fileSizeExcludeBlocksUnderConstruction,
      final boolean isFileUnderConstruction,
      final long offset, final long length, final boolean needBlockToken
      ) throws IOException {
    assert namesystem.hasReadOrWriteLock();
    if (blocks == null) {
      return null;
    } else if (blocks.length == 0) {
      return new LocatedBlocks(0, isFileUnderConstruction,
          Collections.<LocatedBlock>emptyList(), null, false);
    } else {
      if (LOG.isDebugEnabled()) {
        LOG.debug("blocks = " + java.util.Arrays.asList(blocks));
      }
      final AccessMode mode = needBlockToken? AccessMode.READ: null;
      final List<LocatedBlock> locatedblocks = createLocatedBlockList(
          blocks, offset, length, Integer.MAX_VALUE, mode);

      final BlockInfo last = blocks[blocks.length - 1];
      final long lastPos = last.isComplete()?
          fileSizeExcludeBlocksUnderConstruction - last.getNumBytes()
          : fileSizeExcludeBlocksUnderConstruction;
      final LocatedBlock lastlb = createLocatedBlock(last, lastPos, mode);
      return new LocatedBlocks(
          fileSizeExcludeBlocksUnderConstruction, isFileUnderConstruction,
          locatedblocks, lastlb, last.isComplete());
    }
  }

  /** @return current access keys. */
  public ExportedBlockKeys getBlockKeys() {
    return isBlockTokenEnabled()? blockTokenSecretManager.exportKeys()
        : ExportedBlockKeys.DUMMY_KEYS;
  }

  /** Generate a block token for the located block. */
  public void setBlockToken(final LocatedBlock b,
      final BlockTokenSecretManager.AccessMode mode) throws IOException {
    if (isBlockTokenEnabled()) {
      b.setBlockToken(blockTokenSecretManager.generateToken(b.getBlock(), 
          EnumSet.of(mode)));
    }    
  }

  void addKeyUpdateCommand(final List<DatanodeCommand> cmds,
      final DatanodeDescriptor nodeinfo) {
    // check access key update
    if (isBlockTokenEnabled() && nodeinfo.needKeyUpdate) {
      cmds.add(new KeyUpdateCommand(blockTokenSecretManager.exportKeys()));
      nodeinfo.needKeyUpdate = false;
    }
  }

  /**
   * Clamp the specified replication between the minimum and the maximum
   * replication levels.
   */
  public short adjustReplication(short replication) {
    return replication < minReplication? minReplication
        : replication > maxReplication? maxReplication: replication;
  }

  /**
   * Check whether the replication parameter is within the range
   * determined by system configuration.
   */
   public void verifyReplication(String src,
                          short replication,
                          String clientName) throws IOException {

    if (replication >= minReplication && replication <= maxReplication) {
      //common case. avoid building 'text'
      return;
    }
    
    String text = "file " + src 
      + ((clientName != null) ? " on client " + clientName : "")
      + ".\n"
      + "Requested replication " + replication;

    if (replication > maxReplication)
      throw new IOException(text + " exceeds maximum " + maxReplication);

    if (replication < minReplication)
      throw new IOException(text + " is less than the required minimum " +
                            minReplication);
  }

  /**
   * return a list of blocks & their locations on <code>datanode</code> whose
   * total size is <code>size</code>
   * 
   * @param datanode on which blocks are located
   * @param size total size of blocks
   */
  public BlocksWithLocations getBlocks(DatanodeID datanode, long size
      ) throws IOException {
    namesystem.readLock();
    try {
      namesystem.checkSuperuserPrivilege();
      return getBlocksWithLocations(datanode, size);  
    } finally {
      namesystem.readUnlock();
    }
  }

  /** Get all blocks with location information from a datanode. */
  private BlocksWithLocations getBlocksWithLocations(final DatanodeID datanode,
      final long size) throws UnregisteredNodeException {
    final DatanodeDescriptor node = getDatanodeManager().getDatanode(datanode);
    if (node == null) {
      NameNode.stateChangeLog.warn("BLOCK* getBlocks: "
          + "Asking for blocks from an unrecorded node " + datanode.getName());
      throw new HadoopIllegalArgumentException(
          "Datanode " + datanode.getName() + " not found.");
    }

    int numBlocks = node.numBlocks();
    if(numBlocks == 0) {
      return new BlocksWithLocations(new BlockWithLocations[0]);
    }
    Iterator<BlockInfo> iter = node.getBlockIterator();
    int startBlock = DFSUtil.getRandom().nextInt(numBlocks); // starting from a random block
    // skip blocks
    for(int i=0; i<startBlock; i++) {
      iter.next();
    }
    List<BlockWithLocations> results = new ArrayList<BlockWithLocations>();
    long totalSize = 0;
    BlockInfo curBlock;
    while(totalSize<size && iter.hasNext()) {
      curBlock = iter.next();
      if(!curBlock.isComplete())  continue;
      totalSize += addBlock(curBlock, results);
    }
    if(totalSize<size) {
      iter = node.getBlockIterator(); // start from the beginning
      for(int i=0; i<startBlock&&totalSize<size; i++) {
        curBlock = iter.next();
        if(!curBlock.isComplete())  continue;
        totalSize += addBlock(curBlock, results);
      }
    }

    return new BlocksWithLocations(
        results.toArray(new BlockWithLocations[results.size()]));
  }

   
  /** Remove the blocks associated to the given datanode. */
  void removeBlocksAssociatedTo(final DatanodeDescriptor node) {
    final Iterator<? extends Block> it = node.getBlockIterator();
    while(it.hasNext()) {
      removeStoredBlock(it.next(), node);
    }

    node.resetBlocks();
    invalidateBlocks.remove(node.getStorageID());
    
    // If the DN hasn't block-reported since the most recent
    // failover, then we may have been holding up on processing
    // over-replicated blocks because of it. But we can now
    // process those blocks.
    if (node.areBlockContentsStale()) {
      rescanPostponedMisreplicatedBlocks();
    }
  }

  /**
   * Adds block to list of blocks which will be invalidated on specified
   * datanode and log the operation
   */
  void addToInvalidates(final Block block, final DatanodeInfo datanode) {
    invalidateBlocks.add(block, datanode, true);
  }

  /**
   * Adds block to list of blocks which will be invalidated on all its
   * datanodes.
   */
  private void addToInvalidates(Block b) {
    StringBuilder datanodes = new StringBuilder();
    for (Iterator<DatanodeDescriptor> it = blocksMap.nodeIterator(b); it
        .hasNext();) {
      DatanodeDescriptor node = it.next();
      invalidateBlocks.add(b, node, false);
      datanodes.append(node.getName()).append(" ");
    }
    if (datanodes.length() != 0) {
      NameNode.stateChangeLog.info("BLOCK* addToInvalidates: "
          + b + " to " + datanodes.toString());
    }
  }

  /**
   * Mark the block belonging to datanode as corrupt
   * @param blk Block to be marked as corrupt
   * @param dn Datanode which holds the corrupt replica
   */
  public void findAndMarkBlockAsCorrupt(final ExtendedBlock blk,
      final DatanodeInfo dn) throws IOException {
    assert namesystem.hasWriteLock();
    final BlockInfo storedBlock = getStoredBlock(blk.getLocalBlock());
    if (storedBlock == null) {
      // Check if the replica is in the blockMap, if not
      // ignore the request for now. This could happen when BlockScanner
      // thread of Datanode reports bad block before Block reports are sent
      // by the Datanode on startup
      NameNode.stateChangeLog.info("BLOCK* findAndMarkBlockAsCorrupt: "
          + blk + " not found.");
      return;
    }
    markBlockAsCorrupt(storedBlock, dn);
  }

  private void markBlockAsCorrupt(BlockInfo storedBlock,
                                  DatanodeInfo dn) throws IOException {
    assert storedBlock != null : "storedBlock should not be null";
    DatanodeDescriptor node = getDatanodeManager().getDatanode(dn);
    if (node == null) {
      throw new IOException("Cannot mark block " + 
                            storedBlock.getBlockName() +
                            " as corrupt because datanode " + dn.getName() +
                            " does not exist. ");
    }

    INodeFile inode = storedBlock.getINode();
    if (inode == null) {
      NameNode.stateChangeLog.info("BLOCK markBlockAsCorrupt: " +
                                   "block " + storedBlock +
                                   " could not be marked as corrupt as it" +
                                   " does not belong to any file");
      addToInvalidates(storedBlock, node);
      return;
    } 

    // Add replica to the data-node if it is not already there
    node.addBlock(storedBlock);

    // Add this replica to corruptReplicas Map
    corruptReplicas.addToCorruptReplicasMap(storedBlock, node);
    if (countNodes(storedBlock).liveReplicas() >= inode.getReplication()) {
      // the block is over-replicated so invalidate the replicas immediately
      invalidateBlock(storedBlock, node);
    } else if (namesystem.isPopulatingReplQueues()) {
      // add the block to neededReplication
      updateNeededReplications(storedBlock, -1, 0);
    }
  }

  /**
   * Invalidates the given block on the given datanode.
   */
  private void invalidateBlock(Block blk, DatanodeInfo dn)
      throws IOException {
    NameNode.stateChangeLog.info("BLOCK* invalidateBlock: "
                                 + blk + " on " + dn.getName());
    DatanodeDescriptor node = getDatanodeManager().getDatanode(dn);
    if (node == null) {
      throw new IOException("Cannot invalidate block " + blk
          + " because datanode " + dn.getName() + " does not exist.");
    }

    // Check how many copies we have of the block
    NumberReplicas nr = countNodes(blk);
    if (nr.replicasOnStaleNodes() > 0) {
      NameNode.stateChangeLog.info("BLOCK* invalidateBlocks: postponing " +
          "invalidation of block " + blk + " on " + dn + " because " +
          nr.replicasOnStaleNodes() + " replica(s) are located on nodes " +
          "with potentially out-of-date block reports.");
      postponeBlock(blk);

    } else if (nr.liveReplicas() >= 1) {
      // If we have at least one copy on a live node, then we can delete it.
      addToInvalidates(blk, dn);
      removeStoredBlock(blk, node);
      if(NameNode.stateChangeLog.isDebugEnabled()) {
        NameNode.stateChangeLog.debug("BLOCK* invalidateBlocks: "
            + blk + " on " + dn.getName() + " listed for deletion.");
      }
    } else {
      NameNode.stateChangeLog.info("BLOCK* invalidateBlocks: " + blk + " on "
          + dn.getName() + " is the only copy and was not deleted.");
    }
  }

  private void postponeBlock(Block blk) {
    if (postponedMisreplicatedBlocks.add(blk)) {
      postponedMisreplicatedBlocksCount++;
    }
  }
  
  
  void updateState() {
    pendingReplicationBlocksCount = pendingReplications.size();
    underReplicatedBlocksCount = neededReplications.size();
    corruptReplicaBlocksCount = corruptReplicas.size();
  }

  /** Return number of under-replicated but not missing blocks */
  public int getUnderReplicatedNotMissingBlocks() {
    return neededReplications.getUnderReplicatedBlockCount();
  }
  
  /**
   * Schedule blocks for deletion at datanodes
   * @param nodesToProcess number of datanodes to schedule deletion work
   * @return total number of block for deletion
   */
  int computeInvalidateWork(int nodesToProcess) {
    final List<String> nodes = invalidateBlocks.getStorageIDs();
    Collections.shuffle(nodes);

    nodesToProcess = Math.min(nodes.size(), nodesToProcess);

    int blockCnt = 0;
    for(int nodeCnt = 0; nodeCnt < nodesToProcess; nodeCnt++ ) {
      blockCnt += invalidateWorkForOneNode(nodes.get(nodeCnt));
    }
    return blockCnt;
  }

  /**
   * Scan blocks in {@link #neededReplications} and assign replication
   * work to data-nodes they belong to.
   *
   * The number of process blocks equals either twice the number of live
   * data-nodes or the number of under-replicated blocks whichever is less.
   *
   * @return number of blocks scheduled for replication during this iteration.
   */
  int computeReplicationWork(int blocksToProcess) throws IOException {
    List<List<Block>> blocksToReplicate = null;
    namesystem.writeLock();
    try {
      // Choose the blocks to be replicated
      blocksToReplicate = neededReplications
          .chooseUnderReplicatedBlocks(blocksToProcess);
    } finally {
      namesystem.writeUnlock();
    }
    return computeReplicationWorkForBlocks(blocksToReplicate);
  }

  /** Replicate a set of blocks
   *
   * @param blocksToReplicate blocks to be replicated, for each priority
   * @return the number of blocks scheduled for replication
   */
  @VisibleForTesting
  int computeReplicationWorkForBlocks(List<List<Block>> blocksToReplicate) {
    int requiredReplication, numEffectiveReplicas;
    List<DatanodeDescriptor> containingNodes, liveReplicaNodes;
    DatanodeDescriptor srcNode;
    INodeFile fileINode = null;
    int additionalReplRequired;

    int scheduledWork = 0;
    List<ReplicationWork> work = new LinkedList<ReplicationWork>();

    namesystem.writeLock();
    try {
      synchronized (neededReplications) {
        for (int priority = 0; priority < blocksToReplicate.size(); priority++) {
          for (Block block : blocksToReplicate.get(priority)) {
            // block should belong to a file
            fileINode = blocksMap.getINode(block);
            // abandoned block or block reopened for append
            if(fileINode == null || fileINode.isUnderConstruction()) {
              neededReplications.remove(block, priority); // remove from neededReplications
              neededReplications.decrementReplicationIndex(priority);
              continue;
            }

            requiredReplication = fileINode.getReplication();

            // get a source data-node
            containingNodes = new ArrayList<DatanodeDescriptor>();
            liveReplicaNodes = new ArrayList<DatanodeDescriptor>();
            NumberReplicas numReplicas = new NumberReplicas();
            srcNode = chooseSourceDatanode(
                block, containingNodes, liveReplicaNodes, numReplicas);
            if(srcNode == null) { // block can not be replicated from any node
              LOG.debug("Block " + block + " cannot be repl from any node");
              continue;
          }

            assert liveReplicaNodes.size() == numReplicas.liveReplicas();
            // do not schedule more if enough replicas is already pending
            numEffectiveReplicas = numReplicas.liveReplicas() +
                                    pendingReplications.getNumReplicas(block);
      
            if (numEffectiveReplicas >= requiredReplication) {
              if ( (pendingReplications.getNumReplicas(block) > 0) ||
                   (blockHasEnoughRacks(block)) ) {
                neededReplications.remove(block, priority); // remove from neededReplications
                neededReplications.decrementReplicationIndex(priority);
                NameNode.stateChangeLog.info("BLOCK* "
                    + "Removing block " + block
                    + " from neededReplications as it has enough replicas.");
                continue;
              }
            }

            if (numReplicas.liveReplicas() < requiredReplication) {
              additionalReplRequired = requiredReplication
                  - numEffectiveReplicas;
            } else {
              additionalReplRequired = 1; // Needed on a new rack
            }
            work.add(new ReplicationWork(block, fileINode, srcNode,
                containingNodes, liveReplicaNodes, additionalReplRequired,
                priority));
          }
        }
      }
    } finally {
      namesystem.writeUnlock();
    }

    HashMap<Node, Node> excludedNodes
        = new HashMap<Node, Node>();
    for(ReplicationWork rw : work){
      // Exclude all of the containing nodes from being targets.
      // This list includes decommissioning or corrupt nodes.
      excludedNodes.clear();
      for (DatanodeDescriptor dn : rw.containingNodes) {
        excludedNodes.put(dn, dn);
      }

      // choose replication targets: NOT HOLDING THE GLOBAL LOCK
      // It is costly to extract the filename for which chooseTargets is called,
      // so for now we pass in the Inode itself.
      rw.targets = blockplacement.chooseTarget(rw.fileINode,
          rw.additionalReplRequired, rw.srcNode, rw.liveReplicaNodes,
          excludedNodes, rw.block.getNumBytes());
    }

    namesystem.writeLock();
    try {
      for(ReplicationWork rw : work){
        DatanodeDescriptor[] targets = rw.targets;
        if(targets == null || targets.length == 0){
          rw.targets = null;
          continue;
        }

        synchronized (neededReplications) {
          Block block = rw.block;
          int priority = rw.priority;
          // Recheck since global lock was released
          // block should belong to a file
          fileINode = blocksMap.getINode(block);
          // abandoned block or block reopened for append
          if(fileINode == null || fileINode.isUnderConstruction()) {
            neededReplications.remove(block, priority); // remove from neededReplications
            rw.targets = null;
            neededReplications.decrementReplicationIndex(priority);
            continue;
          }
          requiredReplication = fileINode.getReplication();

          // do not schedule more if enough replicas is already pending
          NumberReplicas numReplicas = countNodes(block);
          numEffectiveReplicas = numReplicas.liveReplicas() +
            pendingReplications.getNumReplicas(block);

          if (numEffectiveReplicas >= requiredReplication) {
            if ( (pendingReplications.getNumReplicas(block) > 0) ||
                 (blockHasEnoughRacks(block)) ) {
              neededReplications.remove(block, priority); // remove from neededReplications
              neededReplications.decrementReplicationIndex(priority);
              rw.targets = null;
              NameNode.stateChangeLog.info("BLOCK* "
                  + "Removing block " + block
                  + " from neededReplications as it has enough replicas.");
              continue;
            }
          }

          if ( (numReplicas.liveReplicas() >= requiredReplication) &&
               (!blockHasEnoughRacks(block)) ) {
            if (rw.srcNode.getNetworkLocation().equals(targets[0].getNetworkLocation())) {
              //No use continuing, unless a new rack in this case
              continue;
            }
          }

          // Add block to the to be replicated list
          rw.srcNode.addBlockToBeReplicated(block, targets);
          scheduledWork++;

          for (DatanodeDescriptor dn : targets) {
            dn.incBlocksScheduled();
          }

          // Move the block-replication into a "pending" state.
          // The reason we use 'pending' is so we can retry
          // replications that fail after an appropriate amount of time.
          pendingReplications.add(block, targets.length);
          if(NameNode.stateChangeLog.isDebugEnabled()) {
            NameNode.stateChangeLog.debug(
                "BLOCK* block " + block
                + " is moved from neededReplications to pendingReplications");
          }

          // remove from neededReplications
          if(numEffectiveReplicas + targets.length >= requiredReplication) {
            neededReplications.remove(block, priority); // remove from neededReplications
            neededReplications.decrementReplicationIndex(priority);
          }
        }
      }
    } finally {
      namesystem.writeUnlock();
    }

    if (NameNode.stateChangeLog.isInfoEnabled()) {
      // log which blocks have been scheduled for replication
      for(ReplicationWork rw : work){
        DatanodeDescriptor[] targets = rw.targets;
        if (targets != null && targets.length != 0) {
          StringBuilder targetList = new StringBuilder("datanode(s)");
          for (int k = 0; k < targets.length; k++) {
            targetList.append(' ');
            targetList.append(targets[k].getName());
          }
          NameNode.stateChangeLog.info(
                  "BLOCK* ask "
                  + rw.srcNode.getName() + " to replicate "
                  + rw.block + " to " + targetList);
        }
      }
    }
    if(NameNode.stateChangeLog.isDebugEnabled()) {
        NameNode.stateChangeLog.debug(
          "BLOCK* neededReplications = " + neededReplications.size()
          + " pendingReplications = " + pendingReplications.size());
    }

    return scheduledWork;
  }

  /**
   * Choose target datanodes according to the replication policy.
   * @throws IOException if the number of targets < minimum replication.
   * @see BlockPlacementPolicy#chooseTarget(String, int, DatanodeDescriptor, HashMap, long)
   */
  public DatanodeDescriptor[] chooseTarget(final String src,
      final int numOfReplicas, final DatanodeDescriptor client,
      final HashMap<Node, Node> excludedNodes,
      final long blocksize) throws IOException {
    // choose targets for the new block to be allocated.
    final DatanodeDescriptor targets[] = blockplacement.chooseTarget(
        src, numOfReplicas, client, excludedNodes, blocksize);
    if (targets.length < minReplication) {
      throw new IOException("File " + src + " could only be replicated to "
          + targets.length + " nodes instead of minReplication (="
          + minReplication + ").  There are "
          + getDatanodeManager().getNetworkTopology().getNumOfLeaves()
          + " datanode(s) running and "
          + (excludedNodes == null? "no": excludedNodes.size())
          + " node(s) are excluded in this operation.");
    }
    return targets;
  }

  /**
   * Parse the data-nodes the block belongs to and choose one,
   * which will be the replication source.
   *
   * We prefer nodes that are in DECOMMISSION_INPROGRESS state to other nodes
   * since the former do not have write traffic and hence are less busy.
   * We do not use already decommissioned nodes as a source.
   * Otherwise we choose a random node among those that did not reach their
   * replication limit.
   *
   * In addition form a list of all nodes containing the block
   * and calculate its replication numbers.
   */
  private DatanodeDescriptor chooseSourceDatanode(
                                    Block block,
                                    List<DatanodeDescriptor> containingNodes,
                                    List<DatanodeDescriptor> nodesContainingLiveReplicas,
                                    NumberReplicas numReplicas) {
    containingNodes.clear();
    nodesContainingLiveReplicas.clear();
    DatanodeDescriptor srcNode = null;
    int live = 0;
    int decommissioned = 0;
    int corrupt = 0;
    int excess = 0;
    Iterator<DatanodeDescriptor> it = blocksMap.nodeIterator(block);
    Collection<DatanodeDescriptor> nodesCorrupt = corruptReplicas.getNodes(block);
    while(it.hasNext()) {
      DatanodeDescriptor node = it.next();
      LightWeightLinkedSet<Block> excessBlocks =
        excessReplicateMap.get(node.getStorageID());
      if ((nodesCorrupt != null) && (nodesCorrupt.contains(node)))
        corrupt++;
      else if (node.isDecommissionInProgress() || node.isDecommissioned())
        decommissioned++;
      else if (excessBlocks != null && excessBlocks.contains(block)) {
        excess++;
      } else {
        nodesContainingLiveReplicas.add(node);
        live++;
      }
      containingNodes.add(node);
      // Check if this replica is corrupt
      // If so, do not select the node as src node
      if ((nodesCorrupt != null) && nodesCorrupt.contains(node))
        continue;
      if(node.getNumberOfBlocksToBeReplicated() >= maxReplicationStreams)
        continue; // already reached replication limit
      // the block must not be scheduled for removal on srcNode
      if(excessBlocks != null && excessBlocks.contains(block))
        continue;
      // never use already decommissioned nodes
      if(node.isDecommissioned())
        continue;
      // we prefer nodes that are in DECOMMISSION_INPROGRESS state
      if(node.isDecommissionInProgress() || srcNode == null) {
        srcNode = node;
        continue;
      }
      if(srcNode.isDecommissionInProgress())
        continue;
      // switch to a different node randomly
      // this to prevent from deterministically selecting the same node even
      // if the node failed to replicate the block on previous iterations
      if(DFSUtil.getRandom().nextBoolean())
        srcNode = node;
    }
    if(numReplicas != null)
      numReplicas.initialize(live, decommissioned, corrupt, excess, 0);
    return srcNode;
  }

  /**
   * If there were any replication requests that timed out, reap them
   * and put them back into the neededReplication queue
   */
  private void processPendingReplications() {
    Block[] timedOutItems = pendingReplications.getTimedOutBlocks();
    if (timedOutItems != null) {
      namesystem.writeLock();
      try {
        for (int i = 0; i < timedOutItems.length; i++) {
          NumberReplicas num = countNodes(timedOutItems[i]);
          if (isNeededReplication(timedOutItems[i], getReplication(timedOutItems[i]),
                                 num.liveReplicas())) {
            neededReplications.add(timedOutItems[i],
                                   num.liveReplicas(),
                                   num.decommissionedReplicas(),
                                   getReplication(timedOutItems[i]));
          }
        }
      } finally {
        namesystem.writeUnlock();
      }
      /* If we know the target datanodes where the replication timedout,
       * we could invoke decBlocksScheduled() on it. Its ok for now.
       */
    }
  }
  
  /**
   * StatefulBlockInfo is used to build the "toUC" list, which is a list of
   * updates to the information about under-construction blocks.
   * Besides the block in question, it provides the ReplicaState
   * reported by the datanode in the block report. 
   */
  private static class StatefulBlockInfo {
    final BlockInfoUnderConstruction storedBlock;
    final ReplicaState reportedState;
    
    StatefulBlockInfo(BlockInfoUnderConstruction storedBlock, 
        ReplicaState reportedState) {
      this.storedBlock = storedBlock;
      this.reportedState = reportedState;
    }
  }

  /**
   * The given datanode is reporting all its blocks.
   * Update the (machine-->blocklist) and (block-->machinelist) maps.
   */
  public void processReport(final DatanodeID nodeID, final String poolId,
      final BlockListAsLongs newReport) throws IOException {
    namesystem.writeLock();
    final long startTime = Util.now(); //after acquiring write lock
    final long endTime;
    try {
      final DatanodeDescriptor node = datanodeManager.getDatanode(nodeID);
      if (node == null || !node.isAlive) {
        throw new IOException("ProcessReport from dead or unregistered node: "
                              + nodeID.getName());
      }

      // To minimize startup time, we discard any second (or later) block reports
      // that we receive while still in startup phase.
      if (namesystem.isInStartupSafeMode() && !node.isFirstBlockReport()) {
        NameNode.stateChangeLog.info("BLOCK* processReport: "
            + "discarded non-initial block report from " + nodeID.getName()
            + " because namenode still in startup phase");
        return;
      }

      if (node.numBlocks() == 0) {
        // The first block report can be processed a lot more efficiently than
        // ordinary block reports.  This shortens restart times.
        processFirstBlockReport(node, newReport);
      } else {
        processReport(node, newReport);
      }
      
      // Now that we have an up-to-date block report, we know that any
      // deletions from a previous NN iteration have been accounted for.
      boolean staleBefore = node.areBlockContentsStale();
      node.receivedBlockReport();
      if (staleBefore && !node.areBlockContentsStale()) {
        LOG.info("BLOCK* processReport: " +
            "Received first block report from " + node +
            " after becoming active. Its block contents are no longer" +
            " considered stale.");
        rescanPostponedMisreplicatedBlocks();
      }
      
    } finally {
      endTime = Util.now();
      namesystem.writeUnlock();
    }

    // Log the block report processing stats from Namenode perspective
    NameNode.getNameNodeMetrics().addBlockReport((int) (endTime - startTime));
    NameNode.stateChangeLog.info("BLOCK* processReport: from "
        + nodeID.getName() + ", blocks: " + newReport.getNumberOfBlocks()
        + ", processing time: " + (endTime - startTime) + " msecs");
  }

  /**
   * Rescan the list of blocks which were previously postponed.
   */
  private void rescanPostponedMisreplicatedBlocks() {
    for (Iterator<Block> it = postponedMisreplicatedBlocks.iterator();
         it.hasNext();) {
      Block b = it.next();
      
      BlockInfo bi = blocksMap.getStoredBlock(b);
      if (bi == null) {
        if (LOG.isDebugEnabled()) {
          LOG.debug("BLOCK* rescanPostponedMisreplicatedBlocks: " +
              "Postponed mis-replicated block " + b + " no longer found " +
              "in block map.");
        }
        it.remove();
        postponedMisreplicatedBlocksCount--;
        continue;
      }
      MisReplicationResult res = processMisReplicatedBlock(bi);
      if (LOG.isDebugEnabled()) {
        LOG.debug("BLOCK* rescanPostponedMisreplicatedBlocks: " +
            "Re-scanned block " + b + ", result is " + res);
      }
      if (res != MisReplicationResult.POSTPONE) {
        it.remove();
        postponedMisreplicatedBlocksCount--;
      }
    }
  }
  
  private void processReport(final DatanodeDescriptor node,
      final BlockListAsLongs report) throws IOException {
    // Normal case:
    // Modify the (block-->datanode) map, according to the difference
    // between the old and new block report.
    //
    Collection<BlockInfo> toAdd = new LinkedList<BlockInfo>();
    Collection<Block> toRemove = new LinkedList<Block>();
    Collection<Block> toInvalidate = new LinkedList<Block>();
    Collection<BlockInfo> toCorrupt = new LinkedList<BlockInfo>();
    Collection<StatefulBlockInfo> toUC = new LinkedList<StatefulBlockInfo>();
    reportDiff(node, report, toAdd, toRemove, toInvalidate, toCorrupt, toUC);

    // Process the blocks on each queue
    for (StatefulBlockInfo b : toUC) { 
      addStoredBlockUnderConstruction(b.storedBlock, node, b.reportedState);
    }
    for (Block b : toRemove) {
      removeStoredBlock(b, node);
    }
    for (BlockInfo b : toAdd) {
      addStoredBlock(b, node, null, true);
    }
    for (Block b : toInvalidate) {
      NameNode.stateChangeLog.info("BLOCK* processReport: block "
          + b + " on " + node.getName() + " size " + b.getNumBytes()
          + " does not belong to any file.");
      addToInvalidates(b, node);
    }
    for (BlockInfo b : toCorrupt) {
      markBlockAsCorrupt(b, node);
    }
  }

  /**
   * processFirstBlockReport is intended only for processing "initial" block
   * reports, the first block report received from a DN after it registers.
   * It just adds all the valid replicas to the datanode, without calculating 
   * a toRemove list (since there won't be any).  It also silently discards 
   * any invalid blocks, thereby deferring their processing until 
   * the next block report.
   * @param node - DatanodeDescriptor of the node that sent the report
   * @param report - the initial block report, to be processed
   * @throws IOException 
   */
  private void processFirstBlockReport(final DatanodeDescriptor node,
      final BlockListAsLongs report) throws IOException {
    if (report == null) return;
    assert (namesystem.hasWriteLock());
    assert (node.numBlocks() == 0);
    BlockReportIterator itBR = report.getBlockReportIterator();

    while(itBR.hasNext()) {
      Block iblk = itBR.next();
      ReplicaState reportedState = itBR.getCurrentReplicaState();
      BlockInfo storedBlock = blocksMap.getStoredBlock(iblk);
      // If block does not belong to any file, we are done.
      if (storedBlock == null) continue;
      
      // If block is corrupt, mark it and continue to next block.
      BlockUCState ucState = storedBlock.getBlockUCState();
      if (isReplicaCorrupt(iblk, reportedState, storedBlock, ucState, node)) {
        markBlockAsCorrupt(storedBlock, node);
        continue;
      }
      
      // If block is under construction, add this replica to its list
      if (isBlockUnderConstruction(storedBlock, ucState, reportedState)) {
        ((BlockInfoUnderConstruction)storedBlock).addReplicaIfNotPresent(
            node, iblk, reportedState);
        //and fall through to next clause
      }      
      //add replica if appropriate
      if (reportedState == ReplicaState.FINALIZED) {
        addStoredBlockImmediate(storedBlock, node);
      }
    }
  }

  private void reportDiff(DatanodeDescriptor dn, 
      BlockListAsLongs newReport, 
      Collection<BlockInfo> toAdd,              // add to DatanodeDescriptor
      Collection<Block> toRemove,           // remove from DatanodeDescriptor
      Collection<Block> toInvalidate,       // should be removed from DN
      Collection<BlockInfo> toCorrupt,      // add to corrupt replicas list
      Collection<StatefulBlockInfo> toUC) { // add to under-construction list
    // place a delimiter in the list which separates blocks 
    // that have been reported from those that have not
    BlockInfo delimiter = new BlockInfo(new Block(), 1);
    boolean added = dn.addBlock(delimiter);
    assert added : "Delimiting block cannot be present in the node";
    int headIndex = 0; //currently the delimiter is in the head of the list
    int curIndex;

    if (newReport == null)
      newReport = new BlockListAsLongs();
    // scan the report and process newly reported blocks
    BlockReportIterator itBR = newReport.getBlockReportIterator();
    while(itBR.hasNext()) {
      Block iblk = itBR.next();
      ReplicaState iState = itBR.getCurrentReplicaState();
      BlockInfo storedBlock = processReportedBlock(dn, iblk, iState,
                                  toAdd, toInvalidate, toCorrupt, toUC);
      // move block to the head of the list
      if (storedBlock != null && (curIndex = storedBlock.findDatanode(dn)) >= 0) {
        headIndex = dn.moveBlockToHead(storedBlock, curIndex, headIndex);
      }
    }
    // collect blocks that have not been reported
    // all of them are next to the delimiter
    Iterator<? extends Block> it = new DatanodeDescriptor.BlockIterator(
        delimiter.getNext(0), dn);
    while(it.hasNext())
      toRemove.add(it.next());
    dn.removeBlock(delimiter);
  }

  /**
   * Process a block replica reported by the data-node.
   * No side effects except adding to the passed-in Collections.
   * 
   * <ol>
   * <li>If the block is not known to the system (not in blocksMap) then the
   * data-node should be notified to invalidate this block.</li>
   * <li>If the reported replica is valid that is has the same generation stamp
   * and length as recorded on the name-node, then the replica location should
   * be added to the name-node.</li>
   * <li>If the reported replica is not valid, then it is marked as corrupt,
   * which triggers replication of the existing valid replicas.
   * Corrupt replicas are removed from the system when the block
   * is fully replicated.</li>
   * <li>If the reported replica is for a block currently marked "under
   * construction" in the NN, then it should be added to the 
   * BlockInfoUnderConstruction's list of replicas.</li>
   * </ol>
   * 
   * @param dn descriptor for the datanode that made the report
   * @param block reported block replica
   * @param reportedState reported replica state
   * @param toAdd add to DatanodeDescriptor
   * @param toInvalidate missing blocks (not in the blocks map)
   *        should be removed from the data-node
   * @param toCorrupt replicas with unexpected length or generation stamp;
   *        add to corrupt replicas
   * @param toUC replicas of blocks currently under construction
   * @return
   */
  private BlockInfo processReportedBlock(final DatanodeDescriptor dn, 
      final Block block, final ReplicaState reportedState, 
      final Collection<BlockInfo> toAdd, 
      final Collection<Block> toInvalidate, 
      final Collection<BlockInfo> toCorrupt,
      final Collection<StatefulBlockInfo> toUC) {
    
    if(LOG.isDebugEnabled()) {
      LOG.debug("Reported block " + block
          + " on " + dn.getName() + " size " + block.getNumBytes()
          + " replicaState = " + reportedState);
    }
  
    // find block by blockId
    BlockInfo storedBlock = blocksMap.getStoredBlock(block);
    if(storedBlock == null) {
      // If blocksMap does not contain reported block id,
      // the replica should be removed from the data-node.
      toInvalidate.add(new Block(block));
      return null;
    }
    BlockUCState ucState = storedBlock.getBlockUCState();
    
    // Block is on the NN
    if(LOG.isDebugEnabled()) {
      LOG.debug("In memory blockUCState = " + ucState);
    }

    // Ignore replicas already scheduled to be removed from the DN
    if(invalidateBlocks.contains(dn.getStorageID(), block)) {
/*  TODO: following assertion is incorrect, see HDFS-2668
assert storedBlock.findDatanode(dn) < 0 : "Block " + block
        + " in recentInvalidatesSet should not appear in DN " + dn; */
      return storedBlock;
    }

    if (isReplicaCorrupt(block, reportedState, storedBlock, ucState, dn)) {
      toCorrupt.add(storedBlock);
      return storedBlock;
    }

    if (isBlockUnderConstruction(storedBlock, ucState, reportedState)) {
      toUC.add(new StatefulBlockInfo(
          (BlockInfoUnderConstruction)storedBlock, reportedState));
      return storedBlock;
    }

    //add replica if appropriate
    if (reportedState == ReplicaState.FINALIZED
        && storedBlock.findDatanode(dn) < 0) {
      toAdd.add(storedBlock);
    }
    return storedBlock;
  }

  /*
   * The next two methods test the various cases under which we must conclude
   * the replica is corrupt, or under construction.  These are laid out
   * as switch statements, on the theory that it is easier to understand
   * the combinatorics of reportedState and ucState that way.  It should be
   * at least as efficient as boolean expressions.
   */
  private boolean isReplicaCorrupt(Block iblk, ReplicaState reportedState, 
      BlockInfo storedBlock, BlockUCState ucState, 
      DatanodeDescriptor dn) {
    switch(reportedState) {
    case FINALIZED:
      switch(ucState) {
      case COMPLETE:
      case COMMITTED:
        return (storedBlock.getGenerationStamp() != iblk.getGenerationStamp()
            || storedBlock.getNumBytes() != iblk.getNumBytes());
      default:
        return false;
      }
    case RBW:
    case RWR:
      return storedBlock.isComplete();
    case RUR:       // should not be reported
    case TEMPORARY: // should not be reported
    default:
      LOG.warn("Unexpected replica state " + reportedState
          + " for block: " + storedBlock + 
          " on " + dn.getName() + " size " + storedBlock.getNumBytes());
      return true;
    }
  }

  private boolean isBlockUnderConstruction(BlockInfo storedBlock, 
      BlockUCState ucState, ReplicaState reportedState) {
    switch(reportedState) {
    case FINALIZED:
      switch(ucState) {
      case UNDER_CONSTRUCTION:
      case UNDER_RECOVERY:
        return true;
      default:
        return false;
      }
    case RBW:
    case RWR:
      return (!storedBlock.isComplete());
    case RUR:       // should not be reported                                                                                             
    case TEMPORARY: // should not be reported                                                                                             
    default:
      return false;
    }
  }
  
  void addStoredBlockUnderConstruction(
      BlockInfoUnderConstruction block, 
      DatanodeDescriptor node, 
      ReplicaState reportedState) 
  throws IOException {
    block.addReplicaIfNotPresent(node, block, reportedState);
    if (reportedState == ReplicaState.FINALIZED && block.findDatanode(node) < 0) {
      addStoredBlock(block, node, null, true);
    }
  }
  
  /**
   * Faster version of {@link addStoredBlock()}, intended for use with 
   * initial block report at startup.  If not in startup safe mode, will
   * call standard addStoredBlock().
   * Assumes this method is called "immediately" so there is no need to
   * refresh the storedBlock from blocksMap.
   * Doesn't handle underReplication/overReplication, or worry about
   * pendingReplications or corruptReplicas, because it's in startup safe mode.
   * Doesn't log every block, because there are typically millions of them.
   * @throws IOException
   */
  private void addStoredBlockImmediate(BlockInfo storedBlock,
                               DatanodeDescriptor node)
  throws IOException {
    assert (storedBlock != null && namesystem.hasWriteLock());
    if (!namesystem.isInStartupSafeMode() 
        || namesystem.isPopulatingReplQueues()) {
      addStoredBlock(storedBlock, node, null, false);
      return;
    }

    // just add it
    node.addBlock(storedBlock);

    // Now check for completion of blocks and safe block count
    int numCurrentReplica = countLiveNodes(storedBlock);
    if (storedBlock.getBlockUCState() == BlockUCState.COMMITTED
        && numCurrentReplica >= minReplication)
      storedBlock = completeBlock(storedBlock.getINode(), storedBlock, false);

    // check whether safe replication is reached for the block
    // only complete blocks are counted towards that
    if(storedBlock.isComplete())
      namesystem.incrementSafeBlockCount(numCurrentReplica);
  }

  /**
   * Modify (block-->datanode) map. Remove block from set of
   * needed replications if this takes care of the problem.
   * @return the block that is stored in blockMap.
   */
  private Block addStoredBlock(final BlockInfo block,
                               DatanodeDescriptor node,
                               DatanodeDescriptor delNodeHint,
                               boolean logEveryBlock)
  throws IOException {
    assert block != null && namesystem.hasWriteLock();
    BlockInfo storedBlock;
    if (block instanceof BlockInfoUnderConstruction) {
      //refresh our copy in case the block got completed in another thread
      storedBlock = blocksMap.getStoredBlock(block);
    } else {
      storedBlock = block;
    }
    if (storedBlock == null || storedBlock.getINode() == null) {
      // If this block does not belong to anyfile, then we are done.
      NameNode.stateChangeLog.info("BLOCK* addStoredBlock: " + block + " on "
          + node.getName() + " size " + block.getNumBytes()
          + " but it does not belong to any file.");
      // we could add this block to invalidate set of this datanode.
      // it will happen in next block report otherwise.
      return block;
    }
    assert storedBlock != null : "Block must be stored by now";
    INodeFile fileINode = storedBlock.getINode();
    assert fileINode != null : "Block must belong to a file";

    // add block to the datanode
    boolean added = node.addBlock(storedBlock);

    int curReplicaDelta;
    if (added) {
      curReplicaDelta = 1;
      if (logEveryBlock) {
        NameNode.stateChangeLog.info("BLOCK* addStoredBlock: "
            + "blockMap updated: " + node.getName() + " is added to " + 
            storedBlock + " size " + storedBlock.getNumBytes());
      }
    } else {
      curReplicaDelta = 0;
      NameNode.stateChangeLog.warn("BLOCK* addStoredBlock: "
          + "Redundant addStoredBlock request received for " + storedBlock
          + " on " + node.getName() + " size " + storedBlock.getNumBytes());
    }

    // Now check for completion of blocks and safe block count
    NumberReplicas num = countNodes(storedBlock);
    int numLiveReplicas = num.liveReplicas();
    int numCurrentReplica = numLiveReplicas
      + pendingReplications.getNumReplicas(storedBlock);

    if(storedBlock.getBlockUCState() == BlockUCState.COMMITTED &&
        numLiveReplicas >= minReplication)
      storedBlock = completeBlock(fileINode, storedBlock, false);

    // check whether safe replication is reached for the block
    // only complete blocks are counted towards that
    // Is no-op if not in safe mode.
    if(storedBlock.isComplete())
      namesystem.incrementSafeBlockCount(numCurrentReplica);

    // if file is under construction, then done for now
    if (fileINode.isUnderConstruction()) {
      return storedBlock;
    }

    // do not try to handle over/under-replicated blocks during safe mode
    if (!namesystem.isPopulatingReplQueues()) {
      return storedBlock;
    }

    // handle underReplication/overReplication
    short fileReplication = fileINode.getReplication();
    if (!isNeededReplication(storedBlock, fileReplication, numCurrentReplica)) {
      neededReplications.remove(storedBlock, numCurrentReplica,
          num.decommissionedReplicas(), fileReplication);
    } else {
      updateNeededReplications(storedBlock, curReplicaDelta, 0);
    }
    if (numCurrentReplica > fileReplication) {
      processOverReplicatedBlock(storedBlock, fileReplication, node, delNodeHint);
    }
    // If the file replication has reached desired value
    // we can remove any corrupt replicas the block may have
    int corruptReplicasCount = corruptReplicas.numCorruptReplicas(storedBlock);
    int numCorruptNodes = num.corruptReplicas();
    if (numCorruptNodes != corruptReplicasCount) {
      LOG.warn("Inconsistent number of corrupt replicas for " +
          storedBlock + "blockMap has " + numCorruptNodes + 
          " but corrupt replicas map has " + corruptReplicasCount);
    }
    if ((corruptReplicasCount > 0) && (numLiveReplicas >= fileReplication))
      invalidateCorruptReplicas(storedBlock);
    return storedBlock;
  }

  /**
   * Invalidate corrupt replicas.
   * <p>
   * This will remove the replicas from the block's location list,
   * add them to {@link #invalidateBlocks} so that they could be further
   * deleted from the respective data-nodes,
   * and remove the block from corruptReplicasMap.
   * <p>
   * This method should be called when the block has sufficient
   * number of live replicas.
   *
   * @param blk Block whose corrupt replicas need to be invalidated
   */
  private void invalidateCorruptReplicas(Block blk) {
    Collection<DatanodeDescriptor> nodes = corruptReplicas.getNodes(blk);
    boolean gotException = false;
    if (nodes == null)
      return;
    // make a copy of the array of nodes in order to avoid
    // ConcurrentModificationException, when the block is removed from the node
    DatanodeDescriptor[] nodesCopy = nodes.toArray(new DatanodeDescriptor[0]);
    for (DatanodeDescriptor node : nodesCopy) {
      try {
        invalidateBlock(blk, node);
      } catch (IOException e) {
        NameNode.stateChangeLog.info("NameNode.invalidateCorruptReplicas " +
                                      "error in deleting bad block " + blk +
                                      " on " + node + e);
        gotException = true;
      }
    }
    // Remove the block from corruptReplicasMap
    if (!gotException)
      corruptReplicas.removeFromCorruptReplicasMap(blk);
  }

  /**
   * For each block in the name-node verify whether it belongs to any file,
   * over or under replicated. Place it into the respective queue.
   */
  public void processMisReplicatedBlocks() {
    assert namesystem.hasWriteLock();

<<<<<<< HEAD
    long nrInvalid = 0, nrOverReplicated = 0, nrUnderReplicated = 0, nrPostponed = 0;
    neededReplications.clear();
    for (BlockInfo block : blocksMap.getBlocks()) {
      MisReplicationResult res = processMisReplicatedBlock(block);
      LOG.info("block " + block + ": " + res);
      switch (res) {
      case UNDER_REPLICATED:
        nrUnderReplicated++;
        break;
      case OVER_REPLICATED:
=======
    long nrInvalid = 0, nrOverReplicated = 0, nrUnderReplicated = 0,
         nrUnderConstruction = 0;
    neededReplications.clear();
    for (BlockInfo block : blocksMap.getBlocks()) {
      INodeFile fileINode = block.getINode();
      if (fileINode == null) {
        // block does not belong to any file
        nrInvalid++;
        addToInvalidates(block);
        continue;
      }
      if (!block.isComplete()) {
        // Incomplete blocks are never considered mis-replicated --
        // they'll be reached when they are completed or recovered.
        nrUnderConstruction++;
        continue;
      }
      // calculate current replication
      short expectedReplication = fileINode.getReplication();
      NumberReplicas num = countNodes(block);
      int numCurrentReplica = num.liveReplicas();
      // add to under-replicated queue if need to be
      if (isNeededReplication(block, expectedReplication, numCurrentReplica)) {
        if (neededReplications.add(block, numCurrentReplica, num
            .decommissionedReplicas(), expectedReplication)) {
          nrUnderReplicated++;
        }
      }

      if (numCurrentReplica > expectedReplication) {
        // over-replicated block
>>>>>>> 1525aae4
        nrOverReplicated++;
        break;
      case INVALID:
        nrInvalid++;
        break;
      case POSTPONE:
        nrPostponed++;
        postponeBlock(block);
        break;
      case OK:
        break;
      default:
        throw new AssertionError("Invalid enum value: " + res);
      }
    }
    
    LOG.info("Total number of blocks            = " + blocksMap.size());
    LOG.info("Number of invalid blocks          = " + nrInvalid);
    LOG.info("Number of under-replicated blocks = " + nrUnderReplicated);
<<<<<<< HEAD
    LOG.info("Number of  over-replicated blocks = " + nrOverReplicated +
        ((nrPostponed > 0) ? ( " (" + nrPostponed + " postponed)") : ""));
=======
    LOG.info("Number of  over-replicated blocks = " + nrOverReplicated);
    LOG.info("Number of blocks being written    = " + nrUnderConstruction);
>>>>>>> 1525aae4
  }

  /**
   * Process a single possibly misreplicated block. This adds it to the
   * appropriate queues if necessary, and returns a result code indicating
   * what happened with it.
   */
  private MisReplicationResult processMisReplicatedBlock(BlockInfo block) {
    INodeFile fileINode = block.getINode();
    if (fileINode == null) {
      // block does not belong to any file
      addToInvalidates(block);
      return MisReplicationResult.INVALID;
    }
    // calculate current replication
    short expectedReplication = fileINode.getReplication();
    NumberReplicas num = countNodes(block);
    int numCurrentReplica = num.liveReplicas();
    // add to under-replicated queue if need to be
    if (isNeededReplication(block, expectedReplication, numCurrentReplica)) {
      if (neededReplications.add(block, numCurrentReplica, num
          .decommissionedReplicas(), expectedReplication)) {
        return MisReplicationResult.UNDER_REPLICATED;
      }
    }

    if (numCurrentReplica > expectedReplication) {
      if (num.replicasOnStaleNodes() > 0) {
        // If any of the replicas of this block are on nodes that are
        // considered "stale", then these replicas may in fact have
        // already been deleted. So, we cannot safely act on the
        // over-replication until a later point in time, when
        // the "stale" nodes have block reported.
        return MisReplicationResult.POSTPONE;
      }
      
      // over-replicated block
      processOverReplicatedBlock(block, expectedReplication, null, null);
      return MisReplicationResult.OVER_REPLICATED;
    }
    
    return MisReplicationResult.OK;
  }
  
  /** Set replication for the blocks. */
  public void setReplication(final short oldRepl, final short newRepl,
      final String src, final Block... blocks) throws IOException {
    if (newRepl == oldRepl) {
      return;
    }

    // update needReplication priority queues
    for(Block b : blocks) {
      updateNeededReplications(b, 0, newRepl-oldRepl);
    }
      
    if (oldRepl > newRepl) {
      // old replication > the new one; need to remove copies
      LOG.info("Decreasing replication from " + oldRepl + " to " + newRepl
          + " for " + src);
      for(Block b : blocks) {
        processOverReplicatedBlock(b, newRepl, null, null);
      }
    } else { // replication factor is increased
      LOG.info("Increasing replication from " + oldRepl + " to " + newRepl
          + " for " + src);
    }
  }

  /**
   * Find how many of the containing nodes are "extra", if any.
   * If there are any extras, call chooseExcessReplicates() to
   * mark them in the excessReplicateMap.
   */
  private void processOverReplicatedBlock(final Block block,
      final short replication, final DatanodeDescriptor addedNode,
      DatanodeDescriptor delNodeHint) {
    assert namesystem.hasWriteLock();
    if (addedNode == delNodeHint) {
      delNodeHint = null;
    }
    Collection<DatanodeDescriptor> nonExcess = new ArrayList<DatanodeDescriptor>();
    Collection<DatanodeDescriptor> corruptNodes = corruptReplicas
        .getNodes(block);
    for (Iterator<DatanodeDescriptor> it = blocksMap.nodeIterator(block);
         it.hasNext();) {
      DatanodeDescriptor cur = it.next();
      if (cur.areBlockContentsStale()) {
        LOG.info("BLOCK* processOverReplicatedBlock: " +
            "Postponing processing of over-replicated block " +
            block + " since datanode " + cur + " does not yet have up-to-date " +
            "block information.");
        postponeBlock(block);
        return;
      }
      LightWeightLinkedSet<Block> excessBlocks = excessReplicateMap.get(cur
          .getStorageID());
      if (excessBlocks == null || !excessBlocks.contains(block)) {
        if (!cur.isDecommissionInProgress() && !cur.isDecommissioned()) {
          // exclude corrupt replicas
          if (corruptNodes == null || !corruptNodes.contains(cur)) {
            nonExcess.add(cur);
          }
        }
      }
    }
    chooseExcessReplicates(nonExcess, block, replication, 
        addedNode, delNodeHint, blockplacement);
  }


  /**
   * We want "replication" replicates for the block, but we now have too many.  
   * In this method, copy enough nodes from 'srcNodes' into 'dstNodes' such that:
   *
   * srcNodes.size() - dstNodes.size() == replication
   *
   * We pick node that make sure that replicas are spread across racks and
   * also try hard to pick one with least free space.
   * The algorithm is first to pick a node with least free space from nodes
   * that are on a rack holding more than one replicas of the block.
   * So removing such a replica won't remove a rack. 
   * If no such a node is available,
   * then pick a node with least free space
   */
  private void chooseExcessReplicates(Collection<DatanodeDescriptor> nonExcess, 
                              Block b, short replication,
                              DatanodeDescriptor addedNode,
                              DatanodeDescriptor delNodeHint,
                              BlockPlacementPolicy replicator) {
    assert namesystem.hasWriteLock();
    // first form a rack to datanodes map and
    INodeFile inode = getINode(b);
    final Map<String, List<DatanodeDescriptor>> rackMap
        = new HashMap<String, List<DatanodeDescriptor>>();
    for(final Iterator<DatanodeDescriptor> iter = nonExcess.iterator();
        iter.hasNext(); ) {
      final DatanodeDescriptor node = iter.next();
      final String rackName = node.getNetworkLocation();
      List<DatanodeDescriptor> datanodeList = rackMap.get(rackName);
      if (datanodeList == null) {
        datanodeList = new ArrayList<DatanodeDescriptor>();
        rackMap.put(rackName, datanodeList);
      }
      datanodeList.add(node);
    }
    
    // split nodes into two sets
    // priSet contains nodes on rack with more than one replica
    // remains contains the remaining nodes
    final List<DatanodeDescriptor> priSet = new ArrayList<DatanodeDescriptor>();
    final List<DatanodeDescriptor> remains = new ArrayList<DatanodeDescriptor>();
    for(List<DatanodeDescriptor> datanodeList : rackMap.values()) {
      if (datanodeList.size() == 1 ) {
        remains.add(datanodeList.get(0));
      } else {
        priSet.addAll(datanodeList);
      }
    }
    
    // pick one node to delete that favors the delete hint
    // otherwise pick one with least space from priSet if it is not empty
    // otherwise one node with least space from remains
    boolean firstOne = true;
    while (nonExcess.size() - replication > 0) {
      // check if we can delete delNodeHint
      final DatanodeInfo cur;
      if (firstOne && delNodeHint !=null && nonExcess.contains(delNodeHint)
          && (priSet.contains(delNodeHint)
              || (addedNode != null && !priSet.contains(addedNode))) ) {
        cur = delNodeHint;
      } else { // regular excessive replica removal
        cur = replicator.chooseReplicaToDelete(inode, b, replication,
            priSet, remains);
      }
      firstOne = false;

      // adjust rackmap, priSet, and remains
      String rack = cur.getNetworkLocation();
      final List<DatanodeDescriptor> datanodes = rackMap.get(rack);
      datanodes.remove(cur);
      if (datanodes.isEmpty()) {
        rackMap.remove(rack);
      }
      if (priSet.remove(cur)) {
        if (datanodes.size() == 1) {
          priSet.remove(datanodes.get(0));
          remains.add(datanodes.get(0));
        }
      } else {
        remains.remove(cur);
      }

      nonExcess.remove(cur);
      addToExcessReplicate(cur, b);

      //
      // The 'excessblocks' tracks blocks until we get confirmation
      // that the datanode has deleted them; the only way we remove them
      // is when we get a "removeBlock" message.  
      //
      // The 'invalidate' list is used to inform the datanode the block 
      // should be deleted.  Items are removed from the invalidate list
      // upon giving instructions to the namenode.
      //
      addToInvalidates(b, cur);
      NameNode.stateChangeLog.info("BLOCK* chooseExcessReplicates: "
                +"("+cur.getName()+", "+b+") is added to invalidated blocks set.");
    }
  }

  private void addToExcessReplicate(DatanodeInfo dn, Block block) {
    assert namesystem.hasWriteLock();
    LightWeightLinkedSet<Block> excessBlocks = excessReplicateMap.get(dn.getStorageID());
    if (excessBlocks == null) {
      excessBlocks = new LightWeightLinkedSet<Block>();
      excessReplicateMap.put(dn.getStorageID(), excessBlocks);
    }
    if (excessBlocks.add(block)) {
      excessBlocksCount++;
      if(NameNode.stateChangeLog.isDebugEnabled()) {
        NameNode.stateChangeLog.debug("BLOCK* addToExcessReplicate:"
            + " (" + dn.getName() + ", " + block
            + ") is added to excessReplicateMap");
      }
    }
  }

  /**
   * Modify (block-->datanode) map. Possibly generate replication tasks, if the
   * removed block is still valid.
   */
  public void removeStoredBlock(Block block, DatanodeDescriptor node) {
    if(NameNode.stateChangeLog.isDebugEnabled()) {
      NameNode.stateChangeLog.debug("BLOCK* removeStoredBlock: "
          + block + " from " + node.getName());
    }
    assert (namesystem.hasWriteLock());
    {
      if (!blocksMap.removeNode(block, node)) {
        if(NameNode.stateChangeLog.isDebugEnabled()) {
          NameNode.stateChangeLog.debug("BLOCK* removeStoredBlock: "
              + block + " has already been removed from node " + node);
        }
        return;
      }

      //
      // It's possible that the block was removed because of a datanode
      // failure. If the block is still valid, check if replication is
      // necessary. In that case, put block on a possibly-will-
      // be-replicated list.
      //
      INode fileINode = blocksMap.getINode(block);
      if (fileINode != null) {
        namesystem.decrementSafeBlockCount(block);
        updateNeededReplications(block, -1, 0);
      }

      //
      // We've removed a block from a node, so it's definitely no longer
      // in "excess" there.
      //
      LightWeightLinkedSet<Block> excessBlocks = excessReplicateMap.get(node
          .getStorageID());
      if (excessBlocks != null) {
        if (excessBlocks.remove(block)) {
          excessBlocksCount--;
          if(NameNode.stateChangeLog.isDebugEnabled()) {
            NameNode.stateChangeLog.debug("BLOCK* removeStoredBlock: "
                + block + " is removed from excessBlocks");
          }
          if (excessBlocks.size() == 0) {
            excessReplicateMap.remove(node.getStorageID());
          }
        }
      }

      // Remove the replica from corruptReplicas
      corruptReplicas.removeFromCorruptReplicasMap(block, node);
    }
  }

  /**
   * Get all valid locations of the block & add the block to results
   * return the length of the added block; 0 if the block is not added
   */
  private long addBlock(Block block, List<BlockWithLocations> results) {
    final List<String> machineSet = getValidLocations(block);
    if(machineSet.size() == 0) {
      return 0;
    } else {
      results.add(new BlockWithLocations(block, 
          machineSet.toArray(new String[machineSet.size()])));
      return block.getNumBytes();
    }
  }

  /**
   * The given node is reporting that it received a certain block.
   */
  @VisibleForTesting
  void addBlock(DatanodeDescriptor node, Block block, String delHint)
      throws IOException {
    // decrement number of blocks scheduled to this datanode.
    node.decBlocksScheduled();

    // get the deletion hint node
    DatanodeDescriptor delHintNode = null;
    if (delHint != null && delHint.length() != 0) {
      delHintNode = datanodeManager.getDatanode(delHint);
      if (delHintNode == null) {
        NameNode.stateChangeLog.warn("BLOCK* blockReceived: " + block
            + " is expected to be removed from an unrecorded node " + delHint);
      }
    }

    //
    // Modify the blocks->datanode map and node's map.
    //
    pendingReplications.remove(block);

    // blockReceived reports a finalized block
    Collection<BlockInfo> toAdd = new LinkedList<BlockInfo>();
    Collection<Block> toInvalidate = new LinkedList<Block>();
    Collection<BlockInfo> toCorrupt = new LinkedList<BlockInfo>();
    Collection<StatefulBlockInfo> toUC = new LinkedList<StatefulBlockInfo>();
    processReportedBlock(node, block, ReplicaState.FINALIZED,
                              toAdd, toInvalidate, toCorrupt, toUC);
    // the block is only in one of the to-do lists
    // if it is in none then data-node already has it
    assert toUC.size() + toAdd.size() + toInvalidate.size() + toCorrupt.size() <= 1
      : "The block should be only in one of the lists.";

    for (StatefulBlockInfo b : toUC) { 
      addStoredBlockUnderConstruction(b.storedBlock, node, b.reportedState);
    }
    for (BlockInfo b : toAdd) {
      addStoredBlock(b, node, delHintNode, true);
    }
    for (Block b : toInvalidate) {
      NameNode.stateChangeLog.info("BLOCK* addBlock: block "
          + b + " on " + node.getName() + " size " + b.getNumBytes()
          + " does not belong to any file.");
      addToInvalidates(b, node);
    }
    for (BlockInfo b : toCorrupt) {
      markBlockAsCorrupt(b, node);
    }
  }

  /** The given node is reporting that it received/deleted certain blocks. */
  public void blockReceivedAndDeleted(final DatanodeID nodeID, 
     final String poolId, 
     final ReceivedDeletedBlockInfo receivedAndDeletedBlocks[]
  ) throws IOException {
    namesystem.writeLock();
    int received = 0;
    int deleted = 0;
    try {
      final DatanodeDescriptor node = datanodeManager.getDatanode(nodeID);
      if (node == null || !node.isAlive) {
        NameNode.stateChangeLog
            .warn("BLOCK* blockReceivedDeleted"
                + " is received from dead or unregistered node "
                + nodeID.getName());
        throw new IOException(
            "Got blockReceivedDeleted message from unregistered or dead node");
      }

      for (int i = 0; i < receivedAndDeletedBlocks.length; i++) {
        if (receivedAndDeletedBlocks[i].isDeletedBlock()) {
          removeStoredBlock(
              receivedAndDeletedBlocks[i].getBlock(), node);
          deleted++;
        } else {
          addBlock(node, receivedAndDeletedBlocks[i].getBlock(),
              receivedAndDeletedBlocks[i].getDelHints());
          received++;
        }
        if (NameNode.stateChangeLog.isDebugEnabled()) {
          NameNode.stateChangeLog.debug("BLOCK* block"
              + (receivedAndDeletedBlocks[i].isDeletedBlock() ? "Deleted"
                  : "Received") + ": " + receivedAndDeletedBlocks[i].getBlock()
              + " is received from " + nodeID.getName());
        }
      }
    } finally {
      namesystem.writeUnlock();
      NameNode.stateChangeLog
          .debug("*BLOCK* NameNode.blockReceivedAndDeleted: " + "from "
              + nodeID.getName() + " received: " + received + ", "
              + " deleted: " + deleted);
    }
  }

  /**
   * Return the number of nodes hosting a given block, grouped
   * by the state of those replicas.
   */
  public NumberReplicas countNodes(Block b) {
    int decommissioned = 0;
    int live = 0;
    int corrupt = 0;
    int excess = 0;
    int stale = 0;
    Iterator<DatanodeDescriptor> nodeIter = blocksMap.nodeIterator(b);
    Collection<DatanodeDescriptor> nodesCorrupt = corruptReplicas.getNodes(b);
    while (nodeIter.hasNext()) {
      DatanodeDescriptor node = nodeIter.next();
      if ((nodesCorrupt != null) && (nodesCorrupt.contains(node))) {
        corrupt++;
      } else if (node.isDecommissionInProgress() || node.isDecommissioned()) {
        decommissioned++;
      } else {
        LightWeightLinkedSet<Block> blocksExcess = excessReplicateMap.get(node
            .getStorageID());
        if (blocksExcess != null && blocksExcess.contains(b)) {
          excess++;
        } else {
          live++;
        }
      }
      if (node.areBlockContentsStale()) {
        stale++;
      }
    }
    return new NumberReplicas(live, decommissioned, corrupt, excess, stale);
  }

  /** 
   * Simpler, faster form of {@link countNodes()} that only returns the number
   * of live nodes.  If in startup safemode (or its 30-sec extension period),
   * then it gains speed by ignoring issues of excess replicas or nodes
   * that are decommissioned or in process of becoming decommissioned.
   * If not in startup, then it calls {@link countNodes()} instead.
   * 
   * @param b - the block being tested
   * @return count of live nodes for this block
   */
  int countLiveNodes(BlockInfo b) {
    if (!namesystem.isInStartupSafeMode()) {
      return countNodes(b).liveReplicas();
    }
    // else proceed with fast case
    int live = 0;
    Iterator<DatanodeDescriptor> nodeIter = blocksMap.nodeIterator(b);
    Collection<DatanodeDescriptor> nodesCorrupt = corruptReplicas.getNodes(b);
    while (nodeIter.hasNext()) {
      DatanodeDescriptor node = nodeIter.next();
      if ((nodesCorrupt == null) || (!nodesCorrupt.contains(node)))
        live++;
    }
    return live;
  }

  private void logBlockReplicationInfo(Block block, DatanodeDescriptor srcNode,
      NumberReplicas num) {
    int curReplicas = num.liveReplicas();
    int curExpectedReplicas = getReplication(block);
    INode fileINode = blocksMap.getINode(block);
    Iterator<DatanodeDescriptor> nodeIter = blocksMap.nodeIterator(block);
    StringBuilder nodeList = new StringBuilder();
    while (nodeIter.hasNext()) {
      DatanodeDescriptor node = nodeIter.next();
      nodeList.append(node.name);
      nodeList.append(" ");
    }
    LOG.info("Block: " + block + ", Expected Replicas: "
        + curExpectedReplicas + ", live replicas: " + curReplicas
        + ", corrupt replicas: " + num.corruptReplicas()
        + ", decommissioned replicas: " + num.decommissionedReplicas()
        + ", excess replicas: " + num.excessReplicas()
        + ", Is Open File: " + fileINode.isUnderConstruction()
        + ", Datanodes having this block: " + nodeList + ", Current Datanode: "
        + srcNode.name + ", Is current datanode decommissioning: "
        + srcNode.isDecommissionInProgress());
  }
  
  /**
   * On stopping decommission, check if the node has excess replicas.
   * If there are any excess replicas, call processOverReplicatedBlock()
   */
  void processOverReplicatedBlocksOnReCommission(
      final DatanodeDescriptor srcNode) {
    final Iterator<? extends Block> it = srcNode.getBlockIterator();
    while(it.hasNext()) {
      final Block block = it.next();
      INodeFile fileINode = blocksMap.getINode(block);
      short expectedReplication = fileINode.getReplication();
      NumberReplicas num = countNodes(block);
      int numCurrentReplica = num.liveReplicas();
      if (numCurrentReplica > expectedReplication) {
        // over-replicated block 
        processOverReplicatedBlock(block, expectedReplication, null, null);
      }
    }
  }

  /**
   * Return true if there are any blocks on this node that have not
   * yet reached their replication factor. Otherwise returns false.
   */
  boolean isReplicationInProgress(DatanodeDescriptor srcNode) {
    boolean status = false;
    int underReplicatedBlocks = 0;
    int decommissionOnlyReplicas = 0;
    int underReplicatedInOpenFiles = 0;
    final Iterator<? extends Block> it = srcNode.getBlockIterator();
    while(it.hasNext()) {
      final Block block = it.next();
      INode fileINode = blocksMap.getINode(block);

      if (fileINode != null) {
        NumberReplicas num = countNodes(block);
        int curReplicas = num.liveReplicas();
        int curExpectedReplicas = getReplication(block);
        if (isNeededReplication(block, curExpectedReplicas, curReplicas)) {
          if (curExpectedReplicas > curReplicas) {
            //Log info about one block for this node which needs replication
            if (!status) {
              status = true;
              logBlockReplicationInfo(block, srcNode, num);
            }
            underReplicatedBlocks++;
            if ((curReplicas == 0) && (num.decommissionedReplicas() > 0)) {
              decommissionOnlyReplicas++;
            }
            if (fileINode.isUnderConstruction()) {
              underReplicatedInOpenFiles++;
            }
          }
          if (!neededReplications.contains(block) &&
            pendingReplications.getNumReplicas(block) == 0) {
            //
            // These blocks have been reported from the datanode
            // after the startDecommission method has been executed. These
            // blocks were in flight when the decommissioning was started.
            //
            neededReplications.add(block,
                                   curReplicas,
                                   num.decommissionedReplicas(),
                                   curExpectedReplicas);
          }
        }
      }
    }
    srcNode.decommissioningStatus.set(underReplicatedBlocks,
        decommissionOnlyReplicas, 
        underReplicatedInOpenFiles);
    return status;
  }

  public int getActiveBlockCount() {
    return blocksMap.size() - (int)invalidateBlocks.numBlocks();
  }

  public DatanodeDescriptor[] getNodes(BlockInfo block) {
    DatanodeDescriptor[] nodes =
      new DatanodeDescriptor[block.numNodes()];
    Iterator<DatanodeDescriptor> it = blocksMap.nodeIterator(block);
    for (int i = 0; it != null && it.hasNext(); i++) {
      nodes[i] = it.next();
    }
    return nodes;
  }

  public int getTotalBlocks() {
    return blocksMap.size();
  }

  public void removeBlock(Block block) {
    assert namesystem.hasWriteLock();
    // TODO(HA): the following causes some problems for HA:
    // the SBN doesn't get block deletions until the next
    // BR...
    // block.setNumBytes(BlockCommand.NO_ACK);
    addToInvalidates(block);
    corruptReplicas.removeFromCorruptReplicasMap(block);
    blocksMap.removeBlock(block);
    if (postponedMisreplicatedBlocks.remove(block)) {
      postponedMisreplicatedBlocksCount--;
    }
  }

  public BlockInfo getStoredBlock(Block block) {
    return blocksMap.getStoredBlock(block);
  }

  /** updates a block in under replication queue */
  private void updateNeededReplications(final Block block,
      final int curReplicasDelta, int expectedReplicasDelta) {
    namesystem.writeLock();
    try {
      if (!namesystem.isPopulatingReplQueues()) {
        return;
      }
      NumberReplicas repl = countNodes(block);
      int curExpectedReplicas = getReplication(block);
      if (isNeededReplication(block, curExpectedReplicas, repl.liveReplicas())) {
        neededReplications.update(block, repl.liveReplicas(), repl
            .decommissionedReplicas(), curExpectedReplicas, curReplicasDelta,
            expectedReplicasDelta);
      } else {
        int oldReplicas = repl.liveReplicas()-curReplicasDelta;
        int oldExpectedReplicas = curExpectedReplicas-expectedReplicasDelta;
        neededReplications.remove(block, oldReplicas, repl.decommissionedReplicas(),
                                  oldExpectedReplicas);
      }
    } finally {
      namesystem.writeUnlock();
    }
  }

  public void checkReplication(Block block, int numExpectedReplicas) {
    // filter out containingNodes that are marked for decommission.
    NumberReplicas number = countNodes(block);
    if (isNeededReplication(block, numExpectedReplicas, number.liveReplicas())) { 
      neededReplications.add(block,
                             number.liveReplicas(),
                             number.decommissionedReplicas(),
                             numExpectedReplicas);
    }
  }

  /* get replication factor of a block */
  private int getReplication(Block block) {
    INodeFile fileINode = blocksMap.getINode(block);
    if (fileINode == null) { // block does not belong to any file
      return 0;
    }
    assert !fileINode.isDirectory() : "Block cannot belong to a directory.";
    return fileINode.getReplication();
  }


  /**
   * Get blocks to invalidate for <i>nodeId</i>
   * in {@link #invalidateBlocks}.
   *
   * @return number of blocks scheduled for removal during this iteration.
   */
  private int invalidateWorkForOneNode(String nodeId) {
    namesystem.writeLock();
    try {
      // blocks should not be replicated or removed if safe mode is on
      if (namesystem.isInSafeMode()) {
        LOG.debug("In safemode, not computing replication work");
        return 0;
      }
      // get blocks to invalidate for the nodeId
      assert nodeId != null;
      return invalidateBlocks.invalidateWork(nodeId);
    } finally {
      namesystem.writeUnlock();
    }
  }

  boolean blockHasEnoughRacks(Block b) {
    if (!this.shouldCheckForEnoughRacks) {
      return true;
    }
    boolean enoughRacks = false;;
    Collection<DatanodeDescriptor> corruptNodes = 
                                  corruptReplicas.getNodes(b);
    int numExpectedReplicas = getReplication(b);
    String rackName = null;
    for (Iterator<DatanodeDescriptor> it = blocksMap.nodeIterator(b); 
         it.hasNext();) {
      DatanodeDescriptor cur = it.next();
      if (!cur.isDecommissionInProgress() && !cur.isDecommissioned()) {
        if ((corruptNodes == null ) || !corruptNodes.contains(cur)) {
          if (numExpectedReplicas == 1) {
            enoughRacks = true;
            break;
          }
          String rackNameNew = cur.getNetworkLocation();
          if (rackName == null) {
            rackName = rackNameNew;
          } else if (!rackName.equals(rackNameNew)) {
            enoughRacks = true;
            break;
          }
        }
      }
    }
    return enoughRacks;
  }

  boolean isNeededReplication(Block b, int expectedReplication, int curReplicas) {
    if ((curReplicas >= expectedReplication) && (blockHasEnoughRacks(b))) {
      return false;
    } else {
      return true;
    }
  }
  
  public long getMissingBlocksCount() {
    // not locking
    return this.neededReplications.getCorruptBlockSize();
  }

  public BlockInfo addINode(BlockInfo block, INodeFile iNode) {
    return blocksMap.addINode(block, iNode);
  }

  public INodeFile getINode(Block b) {
    return blocksMap.getINode(b);
  }

  /** @return an iterator of the datanodes. */
  public Iterator<DatanodeDescriptor> datanodeIterator(final Block block) {
    return blocksMap.nodeIterator(block);
  }

  public int numCorruptReplicas(Block block) {
    return corruptReplicas.numCorruptReplicas(block);
  }

  public void removeBlockFromMap(Block block) {
    blocksMap.removeBlock(block);
    // If block is removed from blocksMap remove it from corruptReplicasMap
    corruptReplicas.removeFromCorruptReplicasMap(block);
  }

  public int getCapacity() {
    namesystem.readLock();
    try {
      return blocksMap.getCapacity();
    } finally {
      namesystem.readUnlock();
    }
  }
  
  /**
   * Return a range of corrupt replica block ids. Up to numExpectedBlocks 
   * blocks starting at the next block after startingBlockId are returned
   * (fewer if numExpectedBlocks blocks are unavailable). If startingBlockId 
   * is null, up to numExpectedBlocks blocks are returned from the beginning.
   * If startingBlockId cannot be found, null is returned.
   *
   * @param numExpectedBlocks Number of block ids to return.
   *  0 <= numExpectedBlocks <= 100
   * @param startingBlockId Block id from which to start. If null, start at
   *  beginning.
   * @return Up to numExpectedBlocks blocks from startingBlockId if it exists
   *
   */
  public long[] getCorruptReplicaBlockIds(int numExpectedBlocks,
                                   Long startingBlockId) {
    return corruptReplicas.getCorruptReplicaBlockIds(numExpectedBlocks,
                                                     startingBlockId);
  }

  /**
   * Return an iterator over the set of blocks for which there are no replicas.
   */
  public Iterator<Block> getCorruptReplicaBlockIterator() {
    return neededReplications.iterator(
        UnderReplicatedBlocks.QUEUE_WITH_CORRUPT_BLOCKS);
  }

  /** @return the size of UnderReplicatedBlocks */
  public int numOfUnderReplicatedBlocks() {
    return neededReplications.size();
  }

  /**
   * Periodically calls computeReplicationWork().
   */
  private class ReplicationMonitor implements Runnable {
    private static final int INVALIDATE_WORK_PCT_PER_ITERATION = 32;
    private static final int REPLICATION_WORK_MULTIPLIER_PER_ITERATION = 2;

    @Override
    public void run() {
      while (namesystem.isRunning()) {
        try {
          computeDatanodeWork();
          processPendingReplications();
          Thread.sleep(replicationRecheckInterval);
        } catch (InterruptedException ie) {
          LOG.warn("ReplicationMonitor thread received InterruptedException.", ie);
          break;
        } catch (IOException ie) {
          LOG.warn("ReplicationMonitor thread received exception. " , ie);
        } catch (Throwable t) {
          LOG.warn("ReplicationMonitor thread received Runtime exception. ", t);
          Runtime.getRuntime().exit(-1);
        }
      }
    }
  }


  /**
   * Compute block replication and block invalidation work that can be scheduled
   * on data-nodes. The datanode will be informed of this work at the next
   * heartbeat.
   * 
   * @return number of blocks scheduled for replication or removal.
   * @throws IOException
   */
  int computeDatanodeWork() throws IOException {
    int workFound = 0;
    // Blocks should not be replicated or removed if in safe mode.
    // It's OK to check safe mode here w/o holding lock, in the worst
    // case extra replications will be scheduled, and these will get
    // fixed up later.
    if (namesystem.isInSafeMode())
      return workFound;

    final int numlive = heartbeatManager.getLiveDatanodeCount();
    final int blocksToProcess = numlive
        * ReplicationMonitor.REPLICATION_WORK_MULTIPLIER_PER_ITERATION;
    final int nodesToProcess = (int) Math.ceil(numlive
        * ReplicationMonitor.INVALIDATE_WORK_PCT_PER_ITERATION / 100.0);

    workFound = this.computeReplicationWork(blocksToProcess);

    // Update counters
    namesystem.writeLock();
    try {
      this.updateState();
      this.scheduledReplicationBlocksCount = workFound;
    } finally {
      namesystem.writeUnlock();
    }
    workFound += this.computeInvalidateWork(nodesToProcess);
    return workFound;
  }

  /**
   * Clear all queues that hold decisions previously made by
   * this NameNode.
   */
  public void clearQueues() {
    neededReplications.clear();
    pendingReplications.clear();
    excessReplicateMap.clear();
    invalidateBlocks.clear();
    datanodeManager.clearPendingQueues();
  };
  

  private static class ReplicationWork {

    private Block block;
    private INodeFile fileINode;

    private DatanodeDescriptor srcNode;
    private List<DatanodeDescriptor> containingNodes;
    private List<DatanodeDescriptor> liveReplicaNodes;
    private int additionalReplRequired;

    private DatanodeDescriptor targets[];
    private int priority;

    public ReplicationWork(Block block,
        INodeFile fileINode,
        DatanodeDescriptor srcNode,
        List<DatanodeDescriptor> containingNodes,
        List<DatanodeDescriptor> liveReplicaNodes,
        int additionalReplRequired,
        int priority) {
      this.block = block;
      this.fileINode = fileINode;
      this.srcNode = srcNode;
      this.containingNodes = containingNodes;
      this.liveReplicaNodes = liveReplicaNodes;
      this.additionalReplRequired = additionalReplRequired;
      this.priority = priority;
      this.targets = null;
    }
  }

  /**
   * A simple result enum for the result of
   * {@link BlockManager#processMisReplicatedBlock(BlockInfo)}.
   */
  enum MisReplicationResult {
    /** The block should be invalidated since it belongs to a deleted file. */
    INVALID,
    /** The block is currently under-replicated. */
    UNDER_REPLICATED,
    /** The block is currently over-replicated. */
    OVER_REPLICATED,
    /** A decision can't currently be made about this block. */
    POSTPONE,
    /** The block is properly replicated */
    OK
  }

}<|MERGE_RESOLUTION|>--- conflicted
+++ resolved
@@ -1877,8 +1877,8 @@
   public void processMisReplicatedBlocks() {
     assert namesystem.hasWriteLock();
 
-<<<<<<< HEAD
-    long nrInvalid = 0, nrOverReplicated = 0, nrUnderReplicated = 0, nrPostponed = 0;
+    long nrInvalid = 0, nrOverReplicated = 0, nrUnderReplicated = 0, nrPostponed = 0,
+         nrUnderConstruction = 0;
     neededReplications.clear();
     for (BlockInfo block : blocksMap.getBlocks()) {
       MisReplicationResult res = processMisReplicatedBlock(block);
@@ -1888,39 +1888,6 @@
         nrUnderReplicated++;
         break;
       case OVER_REPLICATED:
-=======
-    long nrInvalid = 0, nrOverReplicated = 0, nrUnderReplicated = 0,
-         nrUnderConstruction = 0;
-    neededReplications.clear();
-    for (BlockInfo block : blocksMap.getBlocks()) {
-      INodeFile fileINode = block.getINode();
-      if (fileINode == null) {
-        // block does not belong to any file
-        nrInvalid++;
-        addToInvalidates(block);
-        continue;
-      }
-      if (!block.isComplete()) {
-        // Incomplete blocks are never considered mis-replicated --
-        // they'll be reached when they are completed or recovered.
-        nrUnderConstruction++;
-        continue;
-      }
-      // calculate current replication
-      short expectedReplication = fileINode.getReplication();
-      NumberReplicas num = countNodes(block);
-      int numCurrentReplica = num.liveReplicas();
-      // add to under-replicated queue if need to be
-      if (isNeededReplication(block, expectedReplication, numCurrentReplica)) {
-        if (neededReplications.add(block, numCurrentReplica, num
-            .decommissionedReplicas(), expectedReplication)) {
-          nrUnderReplicated++;
-        }
-      }
-
-      if (numCurrentReplica > expectedReplication) {
-        // over-replicated block
->>>>>>> 1525aae4
         nrOverReplicated++;
         break;
       case INVALID:
@@ -1930,6 +1897,9 @@
         nrPostponed++;
         postponeBlock(block);
         break;
+      case UNDER_CONSTRUCTION:
+        nrUnderConstruction++;
+        break;
       case OK:
         break;
       default:
@@ -1940,13 +1910,9 @@
     LOG.info("Total number of blocks            = " + blocksMap.size());
     LOG.info("Number of invalid blocks          = " + nrInvalid);
     LOG.info("Number of under-replicated blocks = " + nrUnderReplicated);
-<<<<<<< HEAD
     LOG.info("Number of  over-replicated blocks = " + nrOverReplicated +
         ((nrPostponed > 0) ? ( " (" + nrPostponed + " postponed)") : ""));
-=======
-    LOG.info("Number of  over-replicated blocks = " + nrOverReplicated);
     LOG.info("Number of blocks being written    = " + nrUnderConstruction);
->>>>>>> 1525aae4
   }
 
   /**
@@ -1960,6 +1926,11 @@
       // block does not belong to any file
       addToInvalidates(block);
       return MisReplicationResult.INVALID;
+    }
+    if (!block.isComplete()) {
+      // Incomplete blocks are never considered mis-replicated --
+      // they'll be reached when they are completed or recovered.
+      return MisReplicationResult.UNDER_CONSTRUCTION;
     }
     // calculate current replication
     short expectedReplication = fileINode.getReplication();
@@ -2836,6 +2807,8 @@
     OVER_REPLICATED,
     /** A decision can't currently be made about this block. */
     POSTPONE,
+    /** The block is under construction, so should be ignored */
+    UNDER_CONSTRUCTION,
     /** The block is properly replicated */
     OK
   }
