/**
 * Licensed to the Apache Software Foundation (ASF) under one
 * or more contributor license agreements.  See the NOTICE file
 * distributed with this work for additional information
 * regarding copyright ownership.  The ASF licenses this file
 * to you under the Apache License, Version 2.0 (the
 * "License"); you may not use this file except in compliance
 * with the License.  You may obtain a copy of the License at
 *
 *     http://www.apache.org/licenses/LICENSE-2.0
 *
 * Unless required by applicable law or agreed to in writing, software
 * distributed under the License is distributed on an "AS IS" BASIS,
 * WITHOUT WARRANTIES OR CONDITIONS OF ANY KIND, either express or implied.
 * See the License for the specific language governing permissions and
 * limitations under the License.
 */
package org.apache.hadoop.hdfs.server.namenode;

import static org.apache.hadoop.util.Time.now;

import java.io.Closeable;
import java.io.FileNotFoundException;
import java.io.IOException;
import java.util.ArrayList;
import java.util.concurrent.TimeUnit;
import java.util.concurrent.locks.Condition;
import java.util.concurrent.locks.ReentrantReadWriteLock;

import org.apache.hadoop.conf.Configuration;
import org.apache.hadoop.fs.ContentSummary;
import org.apache.hadoop.fs.FileAlreadyExistsException;
import org.apache.hadoop.fs.Options;
import org.apache.hadoop.fs.Options.Rename;
import org.apache.hadoop.fs.ParentNotDirectoryException;
import org.apache.hadoop.fs.Path;
import org.apache.hadoop.fs.UnresolvedLinkException;
import org.apache.hadoop.fs.permission.FsAction;
import org.apache.hadoop.fs.permission.FsPermission;
import org.apache.hadoop.fs.permission.PermissionStatus;
import org.apache.hadoop.hdfs.DFSConfigKeys;
import org.apache.hadoop.hdfs.DistributedFileSystem;
import org.apache.hadoop.hdfs.protocol.Block;
import org.apache.hadoop.hdfs.protocol.ClientProtocol;
import org.apache.hadoop.hdfs.protocol.DirectoryListing;
import org.apache.hadoop.hdfs.protocol.FSLimitException;
import org.apache.hadoop.hdfs.protocol.FSLimitException.MaxDirectoryItemsExceededException;
import org.apache.hadoop.hdfs.protocol.FSLimitException.PathComponentTooLongException;
import org.apache.hadoop.hdfs.protocol.HdfsConstants;
import org.apache.hadoop.hdfs.protocol.HdfsFileStatus;
import org.apache.hadoop.hdfs.protocol.HdfsLocatedFileStatus;
import org.apache.hadoop.hdfs.protocol.LocatedBlocks;
import org.apache.hadoop.hdfs.protocol.QuotaExceededException;
import org.apache.hadoop.hdfs.server.blockmanagement.BlockInfo;
import org.apache.hadoop.hdfs.server.blockmanagement.BlockInfoUnderConstruction;
import org.apache.hadoop.hdfs.server.blockmanagement.BlockManager;
import org.apache.hadoop.hdfs.server.blockmanagement.DatanodeDescriptor;
import org.apache.hadoop.hdfs.server.common.HdfsServerConstants.BlockUCState;
import org.apache.hadoop.hdfs.server.namenode.INode.BlocksMapUpdateInfo;
import org.apache.hadoop.hdfs.server.namenode.INodeDirectory.INodesInPath;
import org.apache.hadoop.hdfs.server.namenode.snapshot.INodeDirectorySnapshottable;
import org.apache.hadoop.hdfs.server.namenode.snapshot.SnapshotAccessControlException;
import org.apache.hadoop.hdfs.server.namenode.snapshot.Snapshot;
import org.apache.hadoop.hdfs.util.ByteArray;
import org.apache.hadoop.hdfs.util.ReadOnlyList;

import com.google.common.annotations.VisibleForTesting;
import com.google.common.base.Preconditions;

/*************************************************
 * FSDirectory stores the filesystem directory state.
 * It handles writing/loading values to disk, and logging
 * changes as we go.
 *
 * It keeps the filename->blockset mapping always-current
 * and logged to disk.
 * 
 *************************************************/
public class FSDirectory implements Closeable {
  private static INodeDirectoryWithQuota createRoot(FSNamesystem namesystem) {
    return new INodeDirectoryWithQuota(INodeDirectory.ROOT_NAME,
        namesystem.createFsOwnerPermissions(new FsPermission((short)0755)));
  }

  INodeDirectoryWithQuota rootDir;
  FSImage fsImage;  
  private final FSNamesystem namesystem;
  private volatile boolean ready = false;
  private static final long UNKNOWN_DISK_SPACE = -1;
  private final int maxComponentLength;
  private final int maxDirItems;
  private final int lsLimit;  // max list limit

  // lock to protect the directory and BlockMap
  private ReentrantReadWriteLock dirLock;
  private Condition cond;

  // utility methods to acquire and release read lock and write lock
  void readLock() {
    this.dirLock.readLock().lock();
  }

  void readUnlock() {
    this.dirLock.readLock().unlock();
  }

  void writeLock() {
    this.dirLock.writeLock().lock();
  }

  void writeUnlock() {
    this.dirLock.writeLock().unlock();
  }

  boolean hasWriteLock() {
    return this.dirLock.isWriteLockedByCurrentThread();
  }

  boolean hasReadLock() {
    return this.dirLock.getReadHoldCount() > 0;
  }

  /**
   * Caches frequently used file names used in {@link INode} to reuse 
   * byte[] objects and reduce heap usage.
   */
  private final NameCache<ByteArray> nameCache;

  FSDirectory(FSImage fsImage, FSNamesystem ns, Configuration conf) {
    this.dirLock = new ReentrantReadWriteLock(true); // fair
    this.cond = dirLock.writeLock().newCondition();
<<<<<<< HEAD

    this.namesystem = ns;
    int threshold = conf.getInt(
        DFSConfigKeys.DFS_NAMENODE_NAME_CACHE_THRESHOLD_KEY,
        DFSConfigKeys.DFS_NAMENODE_NAME_CACHE_THRESHOLD_DEFAULT);
    NameNode.LOG.info("Caching file names occuring more than " + threshold
        + " times");
    this.nameCache = new NameCache<ByteArray>(threshold);
    reset();

=======
    rootDir = createRoot(ns);
>>>>>>> 0f1899ee
    this.fsImage = fsImage;
    int configuredLimit = conf.getInt(
        DFSConfigKeys.DFS_LIST_LIMIT, DFSConfigKeys.DFS_LIST_LIMIT_DEFAULT);
    this.lsLimit = configuredLimit>0 ?
        configuredLimit : DFSConfigKeys.DFS_LIST_LIMIT_DEFAULT;
    
    // filesystem limits
    this.maxComponentLength = conf.getInt(
        DFSConfigKeys.DFS_NAMENODE_MAX_COMPONENT_LENGTH_KEY,
        DFSConfigKeys.DFS_NAMENODE_MAX_COMPONENT_LENGTH_DEFAULT);
    this.maxDirItems = conf.getInt(
        DFSConfigKeys.DFS_NAMENODE_MAX_DIRECTORY_ITEMS_KEY,
        DFSConfigKeys.DFS_NAMENODE_MAX_DIRECTORY_ITEMS_DEFAULT);
  }
    
  private FSNamesystem getFSNamesystem() {
    return namesystem;
  }

  private BlockManager getBlockManager() {
    return getFSNamesystem().getBlockManager();
  }

  /**
   * Notify that loading of this FSDirectory is complete, and
   * it is ready for use 
   */
  void imageLoadComplete() {
    Preconditions.checkState(!ready, "FSDirectory already loaded");
    setReady();
  }

  void setReady() {
    if(ready) return;
    writeLock();
    try {
      setReady(true);
      this.nameCache.initialized();
      cond.signalAll();
    } finally {
      writeUnlock();
    }
  }
  
  //This is for testing purposes only
  @VisibleForTesting
  boolean isReady() {
    return ready;
  }

  // exposed for unit tests
  protected void setReady(boolean flag) {
    ready = flag;
  }

  private void incrDeletedFileCount(int count) {
    if (getFSNamesystem() != null)
      NameNode.getNameNodeMetrics().incrFilesDeleted(count);
  }
    
  /**
   * Shutdown the filestore
   */
  @Override
  public void close() throws IOException {
    fsImage.close();
  }

  /**
   * Block until the object is ready to be used.
   */
  void waitForReady() {
    if (!ready) {
      writeLock();
      try {
        while (!ready) {
          try {
            cond.await(5000, TimeUnit.MILLISECONDS);
          } catch (InterruptedException ie) {
          }
        }
      } finally {
        writeUnlock();
      }
    }
  }

  /**
   * Add the given filename to the fs.
   * @throws FileAlreadyExistsException
   * @throws QuotaExceededException
   * @throws UnresolvedLinkException
   * @throws SnapshotAccessControlException 
   */
  INodeFileUnderConstruction addFile(String path, 
                PermissionStatus permissions,
                short replication,
                long preferredBlockSize,
                String clientName,
                String clientMachine,
                DatanodeDescriptor clientNode,
                long generationStamp) 
    throws FileAlreadyExistsException, QuotaExceededException,
      UnresolvedLinkException, SnapshotAccessControlException {
    waitForReady();

    // Always do an implicit mkdirs for parent directory tree.
    long modTime = now();
    
    Path parent = new Path(path).getParent();
    if (parent == null) {
      // Trying to add "/" as a file - this path has no
      // parent -- avoids an NPE below.
      return null;
    }
    
    if (!mkdirs(parent.toString(), permissions, true, modTime)) {
      return null;
    }
    INodeFileUnderConstruction newNode = new INodeFileUnderConstruction(
                                 permissions,replication,
                                 preferredBlockSize, modTime, clientName, 
                                 clientMachine, clientNode);
    writeLock();
    try {
      newNode = addNode(path, newNode, UNKNOWN_DISK_SPACE);
    } finally {
      writeUnlock();
    }
    if (newNode == null) {
      NameNode.stateChangeLog.info("DIR* addFile: failed to add " + path);
      return null;
    }

    if(NameNode.stateChangeLog.isDebugEnabled()) {
      NameNode.stateChangeLog.debug("DIR* addFile: " + path + " is added");
    }
    return newNode;
  }

  INode unprotectedAddFile( String path, 
                            PermissionStatus permissions,
                            short replication,
                            long modificationTime,
                            long atime,
                            long preferredBlockSize,
                            boolean underConstruction,
                            String clientName,
                            String clientMachine) {
    INode newNode;
    assert hasWriteLock();
    if (underConstruction) {
      newNode = new INodeFileUnderConstruction(
          permissions, replication,
          preferredBlockSize, modificationTime, clientName, 
          clientMachine, null);
    } else {
      newNode = new INodeFile(permissions, BlockInfo.EMPTY_ARRAY, replication,
                              modificationTime, atime, preferredBlockSize);
    }

    try {
      newNode = addNode(path, newNode, UNKNOWN_DISK_SPACE);
    } catch (IOException e) {
      if(NameNode.stateChangeLog.isDebugEnabled()) {
        NameNode.stateChangeLog.debug(
            "DIR* FSDirectory.unprotectedAddFile: exception when add " + path
                + " to the file system", e);
      }
      return null;
    }
    return newNode;
  }

  /**
   * Add a block to the file. Returns a reference to the added block.
   */
  BlockInfo addBlock(String path, INodesInPath inodesInPath, Block block,
      DatanodeDescriptor targets[]) throws IOException {
    waitForReady();

    writeLock();
    try {
      final INode[] inodes = inodesInPath.getINodes();
      final INodeFileUnderConstruction fileINode = 
          INodeFileUnderConstruction.valueOf(inodes[inodes.length-1], path);

      // check quota limits and updated space consumed
      updateCount(inodesInPath, inodes.length-1, 0,
          fileINode.getPreferredBlockSize()*fileINode.getFileReplication(), true);

      // associate new last block for the file
      BlockInfoUnderConstruction blockInfo =
        new BlockInfoUnderConstruction(
            block,
            fileINode.getFileReplication(),
            BlockUCState.UNDER_CONSTRUCTION,
            targets);
      getBlockManager().addBlockCollection(blockInfo, fileINode);
      fileINode.addBlock(blockInfo);

      if(NameNode.stateChangeLog.isDebugEnabled()) {
        NameNode.stateChangeLog.debug("DIR* FSDirectory.addBlock: "
            + path + " with " + block
            + " block is added to the in-memory "
            + "file system");
      }
      return blockInfo;
    } finally {
      writeUnlock();
    }
  }

  /**
   * Persist the block list for the inode.
   */
  void persistBlocks(String path, INodeFileUnderConstruction file) {
    waitForReady();

    writeLock();
    try {
      fsImage.getEditLog().logUpdateBlocks(path, file);
      if(NameNode.stateChangeLog.isDebugEnabled()) {
        NameNode.stateChangeLog.debug("DIR* FSDirectory.persistBlocks: "
            +path+" with "+ file.getBlocks().length 
            +" blocks is persisted to the file system");
      }
    } finally {
      writeUnlock();
    }
  }
  
  /**
   * Close file.
   */
  void closeFile(String path, INodeFile file) {
    waitForReady();
    long now = now();
    writeLock();
    try {
      // file is closed
      file.setModificationTimeForce(now);
      fsImage.getEditLog().logCloseFile(path, file);
      if (NameNode.stateChangeLog.isDebugEnabled()) {
        NameNode.stateChangeLog.debug("DIR* FSDirectory.closeFile: "
            +path+" with "+ file.getBlocks().length 
            +" blocks is persisted to the file system");
      }
    } finally {
      writeUnlock();
    }
  }

  /**
   * Remove a block from the file.
   */
  boolean removeBlock(String path, INodeFileUnderConstruction fileNode, 
                      Block block) throws IOException {
    waitForReady();

    writeLock();
    try {
      unprotectedRemoveBlock(path, fileNode, block);
      // write modified block locations to log
      fsImage.getEditLog().logOpenFile(path, fileNode);
    } finally {
      writeUnlock();
    }
    return true;
  }
  
  void unprotectedRemoveBlock(String path, INodeFileUnderConstruction fileNode, 
      Block block) throws IOException {
    // modify file-> block and blocksMap
    fileNode.removeLastBlock(block);
    getBlockManager().removeBlockFromMap(block);

    if(NameNode.stateChangeLog.isDebugEnabled()) {
      NameNode.stateChangeLog.debug("DIR* FSDirectory.removeBlock: "
          +path+" with "+block
          +" block is removed from the file system");
    }

    // update space consumed
    final INodesInPath inodesInPath = rootDir.getExistingPathINodes(path, true);
    final INode[] inodes = inodesInPath.getINodes();
    updateCount(inodesInPath, inodes.length-1, 0,
        -fileNode.getPreferredBlockSize()*fileNode.getFileReplication(), true);
  }

  /**
   * @throws SnapshotAccessControlException 
   * @see #unprotectedRenameTo(String, String, long)
   * @deprecated Use {@link #renameTo(String, String, Rename...)} instead.
   */
  @Deprecated
  boolean renameTo(String src, String dst) 
      throws QuotaExceededException, UnresolvedLinkException, 
      FileAlreadyExistsException, SnapshotAccessControlException {
    if (NameNode.stateChangeLog.isDebugEnabled()) {
      NameNode.stateChangeLog.debug("DIR* FSDirectory.renameTo: "
          +src+" to "+dst);
    }
    waitForReady();
    long now = now();
    writeLock();
    try {
      if (!unprotectedRenameTo(src, dst, now))
        return false;
    } finally {
      writeUnlock();
    }
    fsImage.getEditLog().logRename(src, dst, now);
    return true;
  }

  /**
   * @see #unprotectedRenameTo(String, String, long, Options.Rename...)
   */
  void renameTo(String src, String dst, Options.Rename... options)
      throws FileAlreadyExistsException, FileNotFoundException,
      ParentNotDirectoryException, QuotaExceededException,
      UnresolvedLinkException, IOException {
    if (NameNode.stateChangeLog.isDebugEnabled()) {
      NameNode.stateChangeLog.debug("DIR* FSDirectory.renameTo: " + src
          + " to " + dst);
    }
    waitForReady();
    long now = now();
    writeLock();
    try {
      if (unprotectedRenameTo(src, dst, now, options)) {
        incrDeletedFileCount(1);
      }
    } finally {
      writeUnlock();
    }
    fsImage.getEditLog().logRename(src, dst, now, options);
  }

  /**
   * Change a path name
   * 
   * @param src source path
   * @param dst destination path
   * @return true if rename succeeds; false otherwise
   * @throws QuotaExceededException if the operation violates any quota limit
   * @throws FileAlreadyExistsException if the src is a symlink that points to dst
   * @throws SnapshotAccessControlException if path is in RO snapshot
   * @deprecated See {@link #renameTo(String, String)}
   */
  @Deprecated
  boolean unprotectedRenameTo(String src, String dst, long timestamp)
    throws QuotaExceededException, UnresolvedLinkException, 
    FileAlreadyExistsException, SnapshotAccessControlException {
    assert hasWriteLock();
    INodesInPath srcInodesInPath = rootDir.getMutableINodesInPath(src, false);
    INode[] srcInodes = srcInodesInPath.getINodes();
    INode srcInode = srcInodes[srcInodes.length-1];
    
    // check the validation of the source
    if (srcInode == null) {
      NameNode.stateChangeLog.warn("DIR* FSDirectory.unprotectedRenameTo: "
          + "failed to rename " + src + " to " + dst
          + " because source does not exist");
      return false;
    } 
    if (srcInodes.length == 1) {
      NameNode.stateChangeLog.warn("DIR* FSDirectory.unprotectedRenameTo: "
          +"failed to rename "+src+" to "+dst+ " because source is the root");
      return false;
    }
    if (isDir(dst)) {
      dst += Path.SEPARATOR + new Path(src).getName();
    }
    
    // check the validity of the destination
    if (dst.equals(src)) {
      return true;
    }
    if (srcInode.isSymlink() && 
        dst.equals(((INodeSymlink)srcInode).getSymlinkString())) {
      throw new FileAlreadyExistsException(
          "Cannot rename symlink "+src+" to its target "+dst);
    }
    
    // dst cannot be directory or a file under src
    if (dst.startsWith(src) && 
        dst.charAt(src.length()) == Path.SEPARATOR_CHAR) {
      NameNode.stateChangeLog.warn("DIR* FSDirectory.unprotectedRenameTo: "
          + "failed to rename " + src + " to " + dst
          + " because destination starts with src");
      return false;
    }
    
    byte[][] dstComponents = INode.getPathComponents(dst);
    INodesInPath dstInodesInPath = rootDir.getExistingPathINodes(dstComponents,
        dstComponents.length, false);
    if (dstInodesInPath.isSnapshot()) {
      throw new SnapshotAccessControlException(
          "Modification on RO snapshot is disallowed");
    }
    INode[] dstInodes = dstInodesInPath.getINodes();
    if (dstInodes[dstInodes.length-1] != null) {
      NameNode.stateChangeLog.warn("DIR* FSDirectory.unprotectedRenameTo: "
                                   +"failed to rename "+src+" to "+dst+ 
                                   " because destination exists");
      return false;
    }
    if (dstInodes[dstInodes.length-2] == null) {
      NameNode.stateChangeLog.warn("DIR* FSDirectory.unprotectedRenameTo: "
          +"failed to rename "+src+" to "+dst+ 
          " because destination's parent does not exist");
      return false;
    }
    
    // Ensure dst has quota to accommodate rename
    verifyQuotaForRename(srcInodes, dstInodes);
    
    INode dstChild = null;
    INode srcChild = null;
    String srcChildName = null;
    try {
      // remove src
      srcChild = removeChild(srcInodesInPath, srcInodes.length-1);
      if (srcChild == null) {
        NameNode.stateChangeLog.warn("DIR* FSDirectory.unprotectedRenameTo: "
            + "failed to rename " + src + " to " + dst
            + " because the source can not be removed");
        return false;
      }
      srcChildName = srcChild.getLocalName();
      srcChild.setLocalName(dstComponents[dstInodes.length-1]);
      
      // add src to the destination
      dstChild = addChildNoQuotaCheck(dstInodesInPath, dstInodes.length-1,
          srcChild, UNKNOWN_DISK_SPACE);
      if (dstChild != null) {
        srcChild = null;
        if (NameNode.stateChangeLog.isDebugEnabled()) {
          NameNode.stateChangeLog.debug("DIR* FSDirectory.unprotectedRenameTo: " 
              + src + " is renamed to " + dst);
        }
        // update modification time of dst and the parent of src
        srcInodes[srcInodes.length-2].setModificationTime(timestamp);
        dstInodes[dstInodes.length-2].setModificationTime(timestamp);
        return true;
      }
    } finally {
      if (dstChild == null && srcChild != null) {
        // put it back
        srcChild.setLocalName(srcChildName);
        addChildNoQuotaCheck(srcInodesInPath, srcInodes.length - 1, srcChild, 
            UNKNOWN_DISK_SPACE);
      }
    }
    NameNode.stateChangeLog.warn("DIR* FSDirectory.unprotectedRenameTo: "
        +"failed to rename "+src+" to "+dst);
    return false;
  }

  /**
   * Rename src to dst.
   * See {@link DistributedFileSystem#rename(Path, Path, Options.Rename...)}
   * for details related to rename semantics and exceptions.
   * 
   * @param src source path
   * @param dst destination path
   * @param timestamp modification time
   * @param options Rename options
   */
  boolean unprotectedRenameTo(String src, String dst, long timestamp,
      Options.Rename... options) throws FileAlreadyExistsException,
      FileNotFoundException, ParentNotDirectoryException,
      QuotaExceededException, UnresolvedLinkException, IOException {
    assert hasWriteLock();
    boolean overwrite = false;
    if (null != options) {
      for (Rename option : options) {
        if (option == Rename.OVERWRITE) {
          overwrite = true;
        }
      }
    }
    String error = null;
    final INodesInPath srcInodesInPath = rootDir.getMutableINodesInPath(src,
        false);
    final INode[] srcInodes = srcInodesInPath.getINodes();
    final INode srcInode = srcInodes[srcInodes.length - 1];
    // validate source
    if (srcInode == null) {
      error = "rename source " + src + " is not found.";
      NameNode.stateChangeLog.warn("DIR* FSDirectory.unprotectedRenameTo: "
          + error);
      throw new FileNotFoundException(error);
    }
    if (srcInodes.length == 1) {
      error = "rename source cannot be the root";
      NameNode.stateChangeLog.warn("DIR* FSDirectory.unprotectedRenameTo: "
          + error);
      throw new IOException(error);
    }

    // validate the destination
    if (dst.equals(src)) {
      throw new FileAlreadyExistsException(
          "The source "+src+" and destination "+dst+" are the same");
    }
    if (srcInode.isSymlink() && 
        dst.equals(((INodeSymlink)srcInode).getSymlinkString())) {
      throw new FileAlreadyExistsException(
          "Cannot rename symlink "+src+" to its target "+dst);
    }
    // dst cannot be a directory or a file under src
    if (dst.startsWith(src) && 
        dst.charAt(src.length()) == Path.SEPARATOR_CHAR) {
      error = "Rename destination " + dst
          + " is a directory or file under source " + src;
      NameNode.stateChangeLog.warn("DIR* FSDirectory.unprotectedRenameTo: "
          + error);
      throw new IOException(error);
    }
    final byte[][] dstComponents = INode.getPathComponents(dst);
    final INodesInPath dstInodesInPath = rootDir.getMutableINodesInPath(
        dstComponents, false);
    final INode[] dstInodes = dstInodesInPath.getINodes();
    INode dstInode = dstInodes[dstInodes.length - 1];
    if (dstInodes.length == 1) {
      error = "rename destination cannot be the root";
      NameNode.stateChangeLog.warn("DIR* FSDirectory.unprotectedRenameTo: "
          + error);
      throw new IOException(error);
    }
    if (dstInode != null) { // Destination exists
      // It's OK to rename a file to a symlink and vice versa
      if (dstInode.isDirectory() != srcInode.isDirectory()) {
        error = "Source " + src + " and destination " + dst
            + " must both be directories";
        NameNode.stateChangeLog.warn("DIR* FSDirectory.unprotectedRenameTo: "
            + error);
        throw new IOException(error);
      }
      if (!overwrite) { // If destination exists, overwrite flag must be true
        error = "rename destination " + dst + " already exists";
        NameNode.stateChangeLog.warn("DIR* FSDirectory.unprotectedRenameTo: "
            + error);
        throw new FileAlreadyExistsException(error);
      }
      if (dstInode.isDirectory()) {
        final ReadOnlyList<INode> children = ((INodeDirectory) dstInode
            ).getChildrenList(dstInodesInPath.getPathSnapshot());
        if (!children.isEmpty()) {
          error = "rename destination directory is not empty: " + dst;
          NameNode.stateChangeLog.warn(
              "DIR* FSDirectory.unprotectedRenameTo: " + error);
          throw new IOException(error);
        }
      }
      INode snapshotNode = hasSnapshot(dstInode);
      if (snapshotNode != null) {
        error = "The direcotry " + dstInode.getFullPathName()
            + " cannot be deleted for renaming since "
            + snapshotNode.getFullPathName()
            + " is snapshottable and already has snapshots";
        NameNode.stateChangeLog.warn("DIR* FSDirectory.unprotectedRenameTo: "
            + error);
        throw new IOException(error);
      }
    }
    if (dstInodes[dstInodes.length - 2] == null) {
      error = "rename destination parent " + dst + " not found.";
      NameNode.stateChangeLog.warn("DIR* FSDirectory.unprotectedRenameTo: "
          + error);
      throw new FileNotFoundException(error);
    }
    if (!dstInodes[dstInodes.length - 2].isDirectory()) {
      error = "rename destination parent " + dst + " is a file.";
      NameNode.stateChangeLog.warn("DIR* FSDirectory.unprotectedRenameTo: "
          + error);
      throw new ParentNotDirectoryException(error);
    }

    // Ensure dst has quota to accommodate rename
    verifyQuotaForRename(srcInodes, dstInodes);
    INode removedSrc = removeChild(srcInodesInPath, srcInodes.length - 1);
    if (removedSrc == null) {
      error = "Failed to rename " + src + " to " + dst
          + " because the source can not be removed";
      NameNode.stateChangeLog.warn("DIR* FSDirectory.unprotectedRenameTo: "
          + error);
      throw new IOException(error);
    }
    final String srcChildName = removedSrc.getLocalName();
    String dstChildName = null;
    INode removedDst = null;
    try {
      if (dstInode != null) { // dst exists remove it
        removedDst = removeChild(dstInodesInPath, dstInodes.length - 1);
        dstChildName = removedDst.getLocalName();
      }

      INode dstChild = null;
      removedSrc.setLocalName(dstComponents[dstInodes.length - 1]);
      // add src as dst to complete rename
      dstChild = addChildNoQuotaCheck(dstInodesInPath, dstInodes.length - 1,
          removedSrc, UNKNOWN_DISK_SPACE);

      int filesDeleted = 0;
      if (dstChild != null) {
        removedSrc = null;
        if (NameNode.stateChangeLog.isDebugEnabled()) {
          NameNode.stateChangeLog.debug(
              "DIR* FSDirectory.unprotectedRenameTo: " + src
              + " is renamed to " + dst);
        }
        srcInodes[srcInodes.length - 2].setModificationTime(timestamp);
        dstInodes[dstInodes.length - 2].setModificationTime(timestamp);

        // Collect the blocks and remove the lease for previous dst
        if (removedDst != null) {
          INode rmdst = removedDst;
          removedDst = null;
          BlocksMapUpdateInfo collectedBlocks = new BlocksMapUpdateInfo();
          filesDeleted = rmdst.collectSubtreeBlocksAndClear(collectedBlocks);
          getFSNamesystem().removePathAndBlocks(src, collectedBlocks);
        }
        return filesDeleted >0;
      }
    } finally {
      if (removedSrc != null) {
        // Rename failed - restore src
        removedSrc.setLocalName(srcChildName);
        addChildNoQuotaCheck(srcInodesInPath, srcInodes.length - 1, removedSrc, 
            UNKNOWN_DISK_SPACE);
      }
      if (removedDst != null) {
        // Rename failed - restore dst
        removedDst.setLocalName(dstChildName);
        addChildNoQuotaCheck(dstInodesInPath, dstInodes.length - 1, removedDst, 
            UNKNOWN_DISK_SPACE);
      }
    }
    NameNode.stateChangeLog.warn("DIR* FSDirectory.unprotectedRenameTo: "
        + "failed to rename " + src + " to " + dst);
    throw new IOException("rename from " + src + " to " + dst + " failed.");
  }

  /**
   * Set file replication
   * 
   * @param src file name
   * @param replication new replication
   * @param oldReplication old replication - output parameter
   * @return array of file blocks
   * @throws QuotaExceededException
   * @throws SnapshotAccessControlException 
   */
  Block[] setReplication(String src, short replication, short[] oldReplication)
      throws QuotaExceededException, UnresolvedLinkException,
      SnapshotAccessControlException {
    waitForReady();
    Block[] fileBlocks = null;
    writeLock();
    try {
      fileBlocks = unprotectedSetReplication(src, replication, oldReplication);
      if (fileBlocks != null)  // log replication change
        fsImage.getEditLog().logSetReplication(src, replication);
      return fileBlocks;
    } finally {
      writeUnlock();
    }
  }

  Block[] unprotectedSetReplication(String src, short replication,
      short[] oldReplication) throws QuotaExceededException,
      UnresolvedLinkException, SnapshotAccessControlException {
    assert hasWriteLock();

    final INodesInPath inodesInPath = rootDir.getMutableINodesInPath(src, true);
    final INode[] inodes = inodesInPath.getINodes();
    INode inode = inodes[inodes.length - 1];
    if (inode == null || !inode.isFile()) {
      return null;
    }
    INodeFile fileNode = (INodeFile)inode;
    final short oldRepl = fileNode.getFileReplication();

    // check disk quota
    long dsDelta = (replication - oldRepl) * (fileNode.diskspaceConsumed()/oldRepl);
    updateCount(inodesInPath, inodes.length-1, 0, dsDelta, true);

    fileNode.setFileReplication(replication);

    if (oldReplication != null) {
      oldReplication[0] = oldRepl;
    }
    return fileNode.getBlocks();
  }

  /**
   * @param path the file path
   * @return the block size of the file. 
   */
  long getPreferredBlockSize(String path) throws UnresolvedLinkException,
      FileNotFoundException, IOException {
    readLock();
    try {
      return INodeFile.valueOf(rootDir.getNode(path, false), path
          ).getPreferredBlockSize();
    } finally {
      readUnlock();
    }
  }

  boolean exists(String src) throws UnresolvedLinkException {
    src = normalizePath(src);
    readLock();
    try {
      INode inode = rootDir.getNode(src, false);
      if (inode == null) {
         return false;
      }
      return !inode.isFile() || ((INodeFile)inode).getBlocks() != null;
    } finally {
      readUnlock();
    }
  }

  boolean existsMutable(String src) throws UnresolvedLinkException,
      SnapshotAccessControlException {
    src = normalizePath(src);
    readLock();
    try {
      INode inode = rootDir.getMutableNode(src, false);
      if (inode == null) {
         return false;
      }
      return inode.isDirectory() || inode.isSymlink() 
        ? true 
        : ((INodeFile)inode).getBlocks() != null;
    } finally {
      readUnlock();
    }
  }
  
  void setPermission(String src, FsPermission permission)
      throws FileNotFoundException, UnresolvedLinkException,
      SnapshotAccessControlException {
    writeLock();
    try {
      unprotectedSetPermission(src, permission);
    } finally {
      writeUnlock();
    }
    fsImage.getEditLog().logSetPermissions(src, permission);
  }
  
  void unprotectedSetPermission(String src, FsPermission permissions)
      throws FileNotFoundException, UnresolvedLinkException,
      SnapshotAccessControlException {
    assert hasWriteLock();
    INode inode = rootDir.getMutableNode(src, true);
    if (inode == null) {
      throw new FileNotFoundException("File does not exist: " + src);
    }
    inode.setPermission(permissions);
  }

  void setOwner(String src, String username, String groupname)
      throws FileNotFoundException, UnresolvedLinkException,
      SnapshotAccessControlException {
    writeLock();
    try {
      unprotectedSetOwner(src, username, groupname);
    } finally {
      writeUnlock();
    }
    fsImage.getEditLog().logSetOwner(src, username, groupname);
  }

  void unprotectedSetOwner(String src, String username, String groupname)
      throws FileNotFoundException, UnresolvedLinkException,
      SnapshotAccessControlException {
    assert hasWriteLock();
    INode inode = rootDir.getMutableNode(src, true);
    if (inode == null) {
      throw new FileNotFoundException("File does not exist: " + src);
    }
    if (username != null) {
      inode.setUser(username);
    }
    if (groupname != null) {
      inode.setGroup(groupname);
    }
  }

  /**
   * Concat all the blocks from srcs to trg and delete the srcs files
   */
  public void concat(String target, String [] srcs) 
      throws UnresolvedLinkException {
    writeLock();
    try {
      // actual move
      waitForReady();
      long timestamp = now();
      unprotectedConcat(target, srcs, timestamp);
      // do the commit
      fsImage.getEditLog().logConcat(target, srcs, timestamp);
    } finally {
      writeUnlock();
    }
  }
  

  
  /**
   * Concat all the blocks from srcs to trg and delete the srcs files
   * @param target target file to move the blocks to
   * @param srcs list of file to move the blocks from
   * Must be public because also called from EditLogs
   * NOTE: - it does not update quota (not needed for concat)
   */
  public void unprotectedConcat(String target, String [] srcs, long timestamp) 
      throws UnresolvedLinkException {
    assert hasWriteLock();
    if (NameNode.stateChangeLog.isDebugEnabled()) {
      NameNode.stateChangeLog.debug("DIR* FSNamesystem.concat to "+target);
    }
    // do the move
    
    final INodesInPath trgINodesInPath = rootDir.getExistingPathINodes(target, true);
    final INode[] trgINodes = trgINodesInPath.getINodes();
    INodeFile trgInode = (INodeFile) trgINodes[trgINodes.length-1];
    INodeDirectory trgParent = (INodeDirectory)trgINodes[trgINodes.length-2];
    
    INodeFile [] allSrcInodes = new INodeFile[srcs.length];
    int i = 0;
    int totalBlocks = 0;
    for(String src : srcs) {
      INodeFile srcInode = (INodeFile)getINode(src);
      allSrcInodes[i++] = srcInode;
      totalBlocks += srcInode.numBlocks();  
    }
    trgInode.appendBlocks(allSrcInodes, totalBlocks); // copy the blocks
    
    // since we are in the same dir - we can use same parent to remove files
    int count = 0;
    for(INodeFile nodeToRemove: allSrcInodes) {
      if(nodeToRemove == null) continue;
      
      nodeToRemove.setBlocks(null);
      trgParent.removeChild(nodeToRemove);
      count++;
    }
    
    trgInode.setModificationTimeForce(timestamp);
    trgParent.setModificationTime(timestamp);
    // update quota on the parent directory ('count' files removed, 0 space)
    unprotectedUpdateCount(trgINodesInPath, trgINodes.length-1, -count, 0);
  }

  /**
   * Delete the target directory and collect the blocks under it
   * 
   * @param src Path of a directory to delete
   * @param collectedBlocks Blocks under the deleted directory
   * @return true on successful deletion; else false
   */
  boolean delete(String src, BlocksMapUpdateInfo collectedBlocks) 
    throws IOException {
    if (NameNode.stateChangeLog.isDebugEnabled()) {
      NameNode.stateChangeLog.debug("DIR* FSDirectory.delete: " + src);
    }
    waitForReady();
    long now = now();
    int filesRemoved;
    writeLock();
    try {
      final INodesInPath inodesInPath = rootDir.getMutableINodesInPath(
          normalizePath(src), false);
      final INode[] inodes = inodesInPath.getINodes();
      if (checkPathINodes(inodes, src) == 0) {
        filesRemoved = 0;
      } else {
        // Before removing the node, first check if the targetNode is for a
        // snapshottable dir with snapshots, or its descendants have
        // snapshottable dir with snapshots
        INode targetNode = inodes[inodes.length-1];
        INode snapshotNode = hasSnapshot(targetNode);
        if (snapshotNode != null) {
          throw new IOException("The direcotry " + targetNode.getFullPathName()
              + " cannot be deleted since " + snapshotNode.getFullPathName()
              + " is snapshottable and already has snapshots");
        }
        filesRemoved = unprotectedDelete(inodesInPath, collectedBlocks, now);
      }
    } finally {
      writeUnlock();
    }
    if (filesRemoved <= 0) {
      return false;
    }
    incrDeletedFileCount(filesRemoved);
    // Blocks will be deleted later by the caller of this method
    getFSNamesystem().removePathAndBlocks(src, null);
    fsImage.getEditLog().logDelete(src, now);
    return true;
  }
  
  private int checkPathINodes(INode[] inodes, String src) {
    if (inodes == null || inodes.length == 0
        || inodes[inodes.length - 1] == null) {
      if(NameNode.stateChangeLog.isDebugEnabled()) {
        NameNode.stateChangeLog.debug("DIR* FSDirectory.unprotectedDelete: "
            + "failed to remove " + src + " because it does not exist");
      }
      return 0;
    } else if (inodes.length == 1) { // src is the root
      NameNode.stateChangeLog.warn("DIR* FSDirectory.unprotectedDelete: "
          + "failed to remove " + src
          + " because the root is not allowed to be deleted");
      return 0;
    }
    return inodes.length;
  }
  
  /**
   * @return true if the path is a non-empty directory; otherwise, return false.
   */
  boolean isNonEmptyDirectory(String path) throws UnresolvedLinkException {
    readLock();
    try {
      final INodesInPath inodesInPath = rootDir.getINodesInPath(path, false);
      final INode inode = inodesInPath.getINode(0);
      if (inode == null || !inode.isDirectory()) {
        //not found or not a directory
        return false;
      }
      final Snapshot s = inodesInPath.getPathSnapshot();
      return !((INodeDirectory)inode).getChildrenList(s).isEmpty();
    } finally {
      readUnlock();
    }
  }

  /**
   * Delete a path from the name space
   * Update the count at each ancestor directory with quota
   * <br>
   * Note: This is to be used by {@link FSEditLog} only.
   * <br>
   * @param src a string representation of a path to an inode
   * @param mtime the time the inode is removed
   * @throws SnapshotAccessControlException if path is in RO snapshot
   */ 
  void unprotectedDelete(String src, long mtime) 
    throws UnresolvedLinkException, SnapshotAccessControlException {
    assert hasWriteLock();
    BlocksMapUpdateInfo collectedBlocks = new BlocksMapUpdateInfo();
    int filesRemoved = 0;

    final INodesInPath inodesInPath = rootDir.getMutableINodesInPath(
        normalizePath(src), false);
    final INode[] inodes = inodesInPath.getINodes();
    if (checkPathINodes(inodes, src) == 0) {
      filesRemoved = 0;
    } else {
      filesRemoved = unprotectedDelete(inodesInPath, collectedBlocks, mtime);
    }
    if (filesRemoved > 0) {
      getFSNamesystem().removePathAndBlocks(src, collectedBlocks);
    }
  }
  
  /**
   * Delete a path from the name space
   * Update the count at each ancestor directory with quota
   * @param inodes the INode array resolved from the path
   * @param collectedBlocks blocks collected from the deleted path
   * @param mtime the time the inode is removed
   * @return the number of inodes deleted; 0 if no inodes are deleted.
   */ 
  int unprotectedDelete(INodesInPath inodesInPath,
      BlocksMapUpdateInfo collectedBlocks, long mtime) {
    assert hasWriteLock();

    final INode[] inodes = inodesInPath.getINodes();
    INode targetNode = inodes[inodes.length-1];
    int pos = inodes.length - 1;
    // Remove the node from the namespace
    targetNode = removeChild(inodesInPath, pos);
    if (targetNode == null) {
      return 0;
    }
    // set the parent's modification time
    inodes[pos-1].setModificationTime(mtime);
    int filesRemoved = targetNode.collectSubtreeBlocksAndClear(collectedBlocks);
    if (NameNode.stateChangeLog.isDebugEnabled()) {
      NameNode.stateChangeLog.debug("DIR* FSDirectory.unprotectedDelete: "
          + targetNode.getFullPathName() + " is removed");
    }
    return filesRemoved;
  }
  
  /**
   * Check if the given INode (or one of its descendants) is snapshottable and
   * already has snapshots.
   * 
   * @param target The given INode
   * @return The INode which is snapshottable and already has snapshots.
   */
  private static INode hasSnapshot(INode target) {
    if (target instanceof INodeDirectory) {
      INodeDirectory targetDir = (INodeDirectory) target;
      if (targetDir.isSnapshottable()
          && ((INodeDirectorySnapshottable) targetDir).getNumSnapshots() > 0) {
        return target;
      }
      for (INode child : targetDir.getChildrenList(null)) {
        INode snapshotDir = hasSnapshot(child);
        if (snapshotDir != null) {
          return snapshotDir;
        }
      }
    }
    return null;
  }

  /**
   * Replaces the specified INode.
   */
  private void replaceINodeUnsynced(String path, INode oldnode, INode newnode
      ) throws IOException {    
    //remove the old node from the namespace 
    if (!oldnode.removeNode()) {
      final String mess = "FSDirectory.replaceINodeUnsynced: failed to remove "
          + path;
      NameNode.stateChangeLog.warn("DIR* " + mess);
      throw new IOException(mess);
    } 
    
    //add the new node
    rootDir.addNode(path, newnode); 
  }

  /**
   * Replaces the specified INodeDirectory.
   */
  public void replaceINodeDirectory(String path, INodeDirectory oldnode,
      INodeDirectory newnode) throws IOException {    
    writeLock();
    try {
      replaceINodeUnsynced(path, oldnode, newnode);

      //update children's parent directory
      for(INode i : newnode.getChildrenList(null)) {
        i.parent = newnode;
      }
    } finally {
      writeUnlock();
    }
  }

  /**
   * Replaces the specified INodeFile with the specified one.
   */
  public void replaceNode(String path, INodeFile oldnode, INodeFile newnode
      ) throws IOException {    
    writeLock();
    try {
      replaceINodeUnsynced(path, oldnode, newnode);
      
      //Currently, oldnode and newnode are assumed to contain the same blocks.
      //Otherwise, blocks need to be removed from the blocksMap.
      int index = 0;
      for (BlockInfo b : newnode.getBlocks()) {
        BlockInfo info = getBlockManager().addBlockCollection(b, newnode);
        newnode.setBlock(index, info); // inode refers to the block in BlocksMap
        index++;
      }
    } finally {
      writeUnlock();
    }
  }

  /**
   * Get a partial listing of the indicated directory
   *
   * @param src the directory name
   * @param startAfter the name to start listing after
   * @param needLocation if block locations are returned
   * @return a partial listing starting after startAfter
   */
  DirectoryListing getListing(String src, byte[] startAfter,
      boolean needLocation) throws UnresolvedLinkException, IOException {
    String srcs = normalizePath(src);

    readLock();
    try {
      final INodesInPath inodesInPath = rootDir.getINodesInPath(srcs, true);
      final INode targetNode = inodesInPath.getINode(0);
      if (targetNode == null)
        return null;
      
      if (!targetNode.isDirectory()) {
        return new DirectoryListing(
            new HdfsFileStatus[]{createFileStatus(HdfsFileStatus.EMPTY_NAME,
                targetNode, needLocation)}, 0);
      }

      INodeDirectory dirInode = (INodeDirectory)targetNode;
      final ReadOnlyList<INode> contents = dirInode.getChildrenList(
          inodesInPath.getPathSnapshot());
      int startChild = dirInode.nextChild(startAfter);
      int totalNumChildren = contents.size();
      int numOfListing = Math.min(totalNumChildren-startChild, this.lsLimit);
      HdfsFileStatus listing[] = new HdfsFileStatus[numOfListing];
      for (int i=0; i<numOfListing; i++) {
        INode cur = contents.get(startChild+i);
        listing[i] = createFileStatus(cur.getLocalNameBytes(), cur, needLocation);
      }
      return new DirectoryListing(
          listing, totalNumChildren-startChild-numOfListing);
    } finally {
      readUnlock();
    }
  }

  /** Get the file info for a specific file.
   * @param src The string representation of the path to the file
   * @param resolveLink whether to throw UnresolvedLinkException 
   * @return object containing information regarding the file
   *         or null if file not found
   */
  HdfsFileStatus getFileInfo(String src, boolean resolveLink) 
      throws UnresolvedLinkException {
    String srcs = normalizePath(src);
    readLock();
    try {
      INode targetNode = rootDir.getNode(srcs, resolveLink);
      if (targetNode == null) {
        return null;
      }
      else {
        return createFileStatus(HdfsFileStatus.EMPTY_NAME, targetNode);
      }
    } finally {
      readUnlock();
    }
  }

  /**
   * Get the blocks associated with the file.
   */
  Block[] getFileBlocks(String src) throws UnresolvedLinkException {
    waitForReady();
    readLock();
    try {
      final INode i = rootDir.getNode(src, false);
      return i != null && i.isFile()? ((INodeFile)i).getBlocks(): null;
    } finally {
      readUnlock();
    }
  }

  /**
   * Get {@link INode} associated with the file / directory.
   */
  public INode getINode(String src) throws UnresolvedLinkException {
    readLock();
    try {
      return rootDir.getNode(src, true);
    } finally {
      readUnlock();
    }
  }
  
  /**
   * Get {@link INode} associated with the file / directory.
   * @throws SnapshotAccessControlException if path is in RO snapshot
   */
  public INode getMutableINode(String src) throws UnresolvedLinkException,
      SnapshotAccessControlException {
    readLock();
    try {
      return rootDir.getMutableNode(src, true);
    } finally {
      readUnlock();
    }
  }

  /**
   * Get the parent node of path.
   * 
   * @param path the path to explore
   * @return its parent node
   */
  INodeDirectory getParent(byte[][] path) 
    throws FileNotFoundException, UnresolvedLinkException {
    readLock();
    try {
      return rootDir.getParent(path);
    } finally {
      readUnlock();
    }
  }
  
  /** 
   * Check whether the filepath could be created
   * @throws SnapshotAccessControlException if path is in RO snapshot
   */
  boolean isValidToCreate(String src) throws UnresolvedLinkException,
      SnapshotAccessControlException {
    String srcs = normalizePath(src);
    readLock();
    try {
      if (srcs.startsWith("/") && !srcs.endsWith("/")
          && rootDir.getMutableNode(srcs, false) == null) {
        return true;
      } else {
        return false;
      }
    } finally {
      readUnlock();
    }
  }

  /**
   * Check whether the path specifies a directory
   */
  boolean isDir(String src) throws UnresolvedLinkException {
    src = normalizePath(src);
    readLock();
    try {
      INode node = rootDir.getNode(src, false);
      return node != null && node.isDirectory();
    } finally {
      readUnlock();
    }
  }
  
  /**
   * Check whether the path specifies a directory
   * @throws SnapshotAccessControlException if path is in RO snapshot
   */
  boolean isDirMutable(String src) throws UnresolvedLinkException,
      SnapshotAccessControlException {
    src = normalizePath(src);
    readLock();
    try {
      INode node = rootDir.getMutableNode(src, false);
      return node != null && node.isDirectory();
    } finally {
      readUnlock();
    }
  }

  /** Updates namespace and diskspace consumed for all
   * directories until the parent directory of file represented by path.
   * 
   * @param path path for the file.
   * @param nsDelta the delta change of namespace
   * @param dsDelta the delta change of diskspace
   * @throws QuotaExceededException if the new count violates any quota limit
   * @throws FileNotFound if path does not exist.
   */
  void updateSpaceConsumed(String path, long nsDelta, long dsDelta)
                                         throws QuotaExceededException,
                                                FileNotFoundException,
                                                UnresolvedLinkException {
    writeLock();
    try {
      final INodesInPath inodesInPath = rootDir.getExistingPathINodes(path, false);
      final INode[] inodes = inodesInPath.getINodes();
      int len = inodes.length;
      if (inodes[len - 1] == null) {
        throw new FileNotFoundException(path + 
                                        " does not exist under rootDir.");
      }
      updateCount(inodesInPath, len-1, nsDelta, dsDelta, true);
    } finally {
      writeUnlock();
    }
  }
  
  /** update count of each inode with quota
   * 
   * @param inodes an array of inodes on a path
   * @param numOfINodes the number of inodes to update starting from index 0
   * @param nsDelta the delta change of namespace
   * @param dsDelta the delta change of diskspace
   * @param checkQuota if true then check if quota is exceeded
   * @throws QuotaExceededException if the new count violates any quota limit
   */
  private void updateCount(INodesInPath inodesInPath, int numOfINodes, 
                           long nsDelta, long dsDelta, boolean checkQuota)
                           throws QuotaExceededException {
    assert hasWriteLock();
    if (!ready) {
      //still initializing. do not check or update quotas.
      return;
    }
    final INode[] inodes = inodesInPath.getINodes();
    if (numOfINodes > inodes.length) {
      numOfINodes = inodes.length;
    }
    if (checkQuota) {
      verifyQuota(inodes, numOfINodes, nsDelta, dsDelta, null);
    }
    unprotectedUpdateCount(inodesInPath, numOfINodes, nsDelta, dsDelta);
  }
  
  /** 
   * update quota of each inode and check to see if quota is exceeded. 
   * See {@link #updateCount(INode[], int, long, long, boolean)}
   */ 
  private void updateCountNoQuotaCheck(INodesInPath inodesInPath,
      int numOfINodes, long nsDelta, long dsDelta) {
    assert hasWriteLock();
    try {
      updateCount(inodesInPath, numOfINodes, nsDelta, dsDelta, false);
    } catch (QuotaExceededException e) {
      NameNode.LOG.warn("FSDirectory.updateCountNoQuotaCheck - unexpected ", e);
    }
  }
  
  /**
   * updates quota without verification
   * callers responsibility is to make sure quota is not exceeded
   * @param inodes
   * @param numOfINodes
   * @param nsDelta
   * @param dsDelta
   */
  private void unprotectedUpdateCount(INodesInPath inodesInPath,
      int numOfINodes, long nsDelta, long dsDelta) {
    assert hasWriteLock();
    final INode[] inodes = inodesInPath.getINodes();
    for(int i=0; i < numOfINodes; i++) {
      if (inodes[i].isQuotaSet()) { // a directory with quota
        INodeDirectoryWithQuota node =(INodeDirectoryWithQuota)inodes[i]; 
        node.addSpaceConsumed(nsDelta, dsDelta);
      }
    }
  }
  
  /** Return the name of the path represented by inodes at [0, pos] */
  private static String getFullPathName(INode[] inodes, int pos) {
    StringBuilder fullPathName = new StringBuilder();
    if (inodes[0].isRoot()) {
      if (pos == 0) return Path.SEPARATOR;
    } else {
      fullPathName.append(inodes[0].getLocalName());
    }
    
    for (int i=1; i<=pos; i++) {
      fullPathName.append(Path.SEPARATOR_CHAR).append(inodes[i].getLocalName());
    }
    return fullPathName.toString();
  }

  /** Return the full path name of the specified inode */
  static String getFullPathName(INode inode) {
    // calculate the depth of this inode from root
    int depth = 0;
    for (INode i = inode; i != null; i = i.parent) {
      depth++;
    }
    INode[] inodes = new INode[depth];

    // fill up the inodes in the path from this inode to root
    for (int i = 0; i < depth; i++) {
      inodes[depth-i-1] = inode;
      inode = inode.parent;
    }
    return getFullPathName(inodes, depth-1);
  }
  
  /**
   * Create a directory 
   * If ancestor directories do not exist, automatically create them.

   * @param src string representation of the path to the directory
   * @param permissions the permission of the directory
   * @param isAutocreate if the permission of the directory should inherit
   *                          from its parent or not. u+wx is implicitly added to
   *                          the automatically created directories, and to the
   *                          given directory if inheritPermission is true
   * @param now creation time
   * @return true if the operation succeeds false otherwise
   * @throws FileNotFoundException if an ancestor or itself is a file
   * @throws QuotaExceededException if directory creation violates 
   *                                any quota limit
   * @throws UnresolvedLinkException if a symlink is encountered in src.                      
   * @throws SnapshotAccessControlException if path is in RO snapshot
   */
  boolean mkdirs(String src, PermissionStatus permissions,
      boolean inheritPermission, long now)
      throws FileAlreadyExistsException, QuotaExceededException, 
             UnresolvedLinkException, SnapshotAccessControlException {
    src = normalizePath(src);
    String[] names = INode.getPathNames(src);
    byte[][] components = INode.getPathComponents(names);
    final int lastInodeIndex = components.length - 1;

    writeLock();
    try {
      INodesInPath inodesInPath = rootDir.getExistingPathINodes(components,
          components.length, false);
      if (inodesInPath.isSnapshot()) {
        throw new SnapshotAccessControlException(
            "Modification on RO snapshot is disallowed");
      }
      INode[] inodes = inodesInPath.getINodes();

      // find the index of the first null in inodes[]
      StringBuilder pathbuilder = new StringBuilder();
      int i = 1;
      for(; i < inodes.length && inodes[i] != null; i++) {
        pathbuilder.append(Path.SEPARATOR).append(names[i]);
        if (!inodes[i].isDirectory()) {
          throw new FileAlreadyExistsException("Parent path is not a directory: "
              + pathbuilder+ " "+inodes[i].getLocalName());
        }
      }

      // default to creating parent dirs with the given perms
      PermissionStatus parentPermissions = permissions;

      // if not inheriting and it's the last inode, there's no use in
      // computing perms that won't be used
      if (inheritPermission || (i < lastInodeIndex)) {
        // if inheriting (ie. creating a file or symlink), use the parent dir,
        // else the supplied permissions
        // NOTE: the permissions of the auto-created directories violate posix
        FsPermission parentFsPerm = inheritPermission
            ? inodes[i-1].getFsPermission() : permissions.getPermission();
        
        // ensure that the permissions allow user write+execute
        if (!parentFsPerm.getUserAction().implies(FsAction.WRITE_EXECUTE)) {
          parentFsPerm = new FsPermission(
              parentFsPerm.getUserAction().or(FsAction.WRITE_EXECUTE),
              parentFsPerm.getGroupAction(),
              parentFsPerm.getOtherAction()
          );
        }
        
        if (!parentPermissions.getPermission().equals(parentFsPerm)) {
          parentPermissions = new PermissionStatus(
              parentPermissions.getUserName(),
              parentPermissions.getGroupName(),
              parentFsPerm
          );
          // when inheriting, use same perms for entire path
          if (inheritPermission) permissions = parentPermissions;
        }
      }
      
      // create directories beginning from the first null index
      for(; i < inodes.length; i++) {
        pathbuilder.append(Path.SEPARATOR + names[i]);
        unprotectedMkdir(inodesInPath, i, components[i],
            (i < lastInodeIndex) ? parentPermissions : permissions, now);
        if (inodes[i] == null) {
          return false;
        }
        // Directory creation also count towards FilesCreated
        // to match count of FilesDeleted metric.
        if (getFSNamesystem() != null)
          NameNode.getNameNodeMetrics().incrFilesCreated();

        final String cur = pathbuilder.toString();
        fsImage.getEditLog().logMkDir(cur, inodes[i]);
        if(NameNode.stateChangeLog.isDebugEnabled()) {
          NameNode.stateChangeLog.debug(
              "DIR* FSDirectory.mkdirs: created directory " + cur);
        }
      }
    } finally {
      writeUnlock();
    }
    return true;
  }

  INode unprotectedMkdir(String src, PermissionStatus permissions,
                          long timestamp) throws QuotaExceededException,
                          UnresolvedLinkException {
    assert hasWriteLock();
    byte[][] components = INode.getPathComponents(src);
    INodesInPath inodesInPath = rootDir.getExistingPathINodes(components,
        components.length, false);
    INode[] inodes = inodesInPath.getINodes();
    final int pos = inodes.length - 1;
    unprotectedMkdir(inodesInPath, pos, components[pos], permissions, timestamp);
    return inodes[pos];
  }

  /** create a directory at index pos.
   * The parent path to the directory is at [0, pos-1].
   * All ancestors exist. Newly created one stored at index pos.
   */
  private void unprotectedMkdir(INodesInPath inodesInPath, int pos,
      byte[] name, PermissionStatus permission,
      long timestamp) throws QuotaExceededException {
    assert hasWriteLock();
    final INodeDirectory dir = new INodeDirectory(name, permission, timestamp);
    final INode inode = addChild(inodesInPath, pos, dir, -1, true);
    inodesInPath.setINode(pos, inode);
  }
  
  /** Add a node child to the namespace. The full path name of the node is src.
   * childDiskspace should be -1, if unknown. 
   * @throw QuotaExceededException is thrown if it violates quota limit
   */
  private <T extends INode> T addNode(String src, T child, long childDiskspace
      ) throws QuotaExceededException, UnresolvedLinkException {
    byte[][] components = INode.getPathComponents(src);
    byte[] path = components[components.length-1];
    child.setLocalName(path);
    cacheName(child);
    writeLock();
    try {
      INodesInPath inodesInPath = rootDir.getExistingPathINodes(components,
          components.length, false);
      return addChild(inodesInPath, inodesInPath.getINodes().length-1, child,
          childDiskspace, true);
    } finally {
      writeUnlock();
    }
  }

  /**
   * Verify quota for adding or moving a new INode with required 
   * namespace and diskspace to a given position.
   *  
   * @param inodes INodes corresponding to a path
   * @param pos position where a new INode will be added
   * @param nsDelta needed namespace
   * @param dsDelta needed diskspace
   * @param commonAncestor Last node in inodes array that is a common ancestor
   *          for a INode that is being moved from one location to the other.
   *          Pass null if a node is not being moved.
   * @throws QuotaExceededException if quota limit is exceeded.
   */
  private void verifyQuota(INode[] inodes, int pos, long nsDelta, long dsDelta,
      INode commonAncestor) throws QuotaExceededException {
    if (!ready) {
      // Do not check quota if edits log is still being processed
      return;
    }
    if (nsDelta <= 0 && dsDelta <= 0) {
      // if quota is being freed or not being consumed
      return;
    }
    if (pos>inodes.length) {
      pos = inodes.length;
    }
    int i = pos - 1;
    try {
      // check existing components in the path  
      for(; i >= 0; i--) {
        if (commonAncestor == inodes[i]) {
          // Moving an existing node. Stop checking for quota when common
          // ancestor is reached
          return;
        }
        if (inodes[i].isQuotaSet()) { // a directory with quota
          INodeDirectoryWithQuota node =(INodeDirectoryWithQuota)inodes[i]; 
          node.verifyQuota(nsDelta, dsDelta);
        }
      }
    } catch (QuotaExceededException e) {
      e.setPathName(getFullPathName(inodes, i));
      throw e;
    }
  }
  
  /**
   * Verify quota for rename operation where srcInodes[srcInodes.length-1] moves
   * dstInodes[dstInodes.length-1]
   * 
   * @param srcInodes directory from where node is being moved.
   * @param dstInodes directory to where node is moved to.
   * @throws QuotaExceededException if quota limit is exceeded.
   */
  private void verifyQuotaForRename(INode[] srcInodes, INode[]dstInodes)
      throws QuotaExceededException {
    if (!ready) {
      // Do not check quota if edits log is still being processed
      return;
    }
    INode srcInode = srcInodes[srcInodes.length - 1];
    INode commonAncestor = null;
    for(int i =0;srcInodes[i] == dstInodes[i]; i++) {
      commonAncestor = srcInodes[i];
    }
    INode.DirCounts srcCounts = new INode.DirCounts();
    srcInode.spaceConsumedInTree(srcCounts);
    long nsDelta = srcCounts.getNsCount();
    long dsDelta = srcCounts.getDsCount();
    
    // Reduce the required quota by dst that is being removed
    INode dstInode = dstInodes[dstInodes.length - 1];
    if (dstInode != null) {
      INode.DirCounts dstCounts = new INode.DirCounts();
      dstInode.spaceConsumedInTree(dstCounts);
      nsDelta -= dstCounts.getNsCount();
      dsDelta -= dstCounts.getDsCount();
    }
    verifyQuota(dstInodes, dstInodes.length - 1, nsDelta, dsDelta,
        commonAncestor);
  }
  
  /**
   * Verify that filesystem limit constraints are not violated
   * @throws PathComponentTooLongException child's name is too long
   * @throws MaxDirectoryItemsExceededException items per directory is exceeded
   */
  protected <T extends INode> void verifyFsLimits(INode[] pathComponents,
      int pos, T child) throws FSLimitException {
    boolean includeChildName = false;
    try {
      if (maxComponentLength != 0) {
        int length = child.getLocalName().length();
        if (length > maxComponentLength) {
          includeChildName = true;
          throw new PathComponentTooLongException(maxComponentLength, length);
        }
      }
      if (maxDirItems != 0) {
        INodeDirectory parent = (INodeDirectory)pathComponents[pos-1];
        int count = parent.getChildrenList(null).size();
        if (count >= maxDirItems) {
          throw new MaxDirectoryItemsExceededException(maxDirItems, count);
        }
      }
    } catch (FSLimitException e) {
      String badPath = getFullPathName(pathComponents, pos-1);
      if (includeChildName) {
        badPath += Path.SEPARATOR + child.getLocalName();
      }
      e.setPathName(badPath);
      // Do not throw if edits log is still being processed
      if (ready) throw(e);
      // log pre-existing paths that exceed limits
      NameNode.LOG.error("FSDirectory.verifyFsLimits - " + e.getLocalizedMessage());
    }
  }
  
  /** Add a node child to the inodes at index pos. 
   * Its ancestors are stored at [0, pos-1].
   * @return the added node. 
   * @throw QuotaExceededException is thrown if it violates quota limit
   */
  private <T extends INode> T addChild(INodesInPath inodesInPath, int pos,
      T child, long childDiskspace,
      boolean checkQuota) throws QuotaExceededException {
    final INode[] inodes = inodesInPath.getINodes();
    // The filesystem limits are not really quotas, so this check may appear
    // odd. It's because a rename operation deletes the src, tries to add
    // to the dest, if that fails, re-adds the src from whence it came.
    // The rename code disables the quota when it's restoring to the
    // original location becase a quota violation would cause the the item
    // to go "poof".  The fs limits must be bypassed for the same reason.
    if (checkQuota) {
      verifyFsLimits(inodes, pos, child);
    }
    
    INode.DirCounts counts = new INode.DirCounts();
    child.spaceConsumedInTree(counts);
    if (childDiskspace < 0) {
      childDiskspace = counts.getDsCount();
    }
    updateCount(inodesInPath, pos, counts.getNsCount(), childDiskspace, checkQuota);
    if (inodes[pos-1] == null) {
      throw new NullPointerException("Panic: parent does not exist");
    }
    final T addedNode = ((INodeDirectory)inodes[pos-1]).addChild(child, true);
    if (addedNode == null) {
      updateCount(inodesInPath, pos, -counts.getNsCount(), -childDiskspace, true);
    }
    return addedNode;
  }
  
  private <T extends INode> T addChildNoQuotaCheck(INodesInPath inodesInPath,
      int pos, T child, long childDiskspace) {
    T inode = null;
    try {
      inode = addChild(inodesInPath, pos, child, childDiskspace, false);
    } catch (QuotaExceededException e) {
      NameNode.LOG.warn("FSDirectory.addChildNoQuotaCheck - unexpected", e); 
    }
    return inode;
  }
  
  /** Remove an inode at index pos from the namespace.
   * Its ancestors are stored at [0, pos-1].
   * Count of each ancestor with quota is also updated.
   * Return the removed node; null if the removal fails.
   */
  private INode removeChild(final INodesInPath inodesInPath, int pos) {
    final INode[] inodes = inodesInPath.getINodes();
    INode removedNode = ((INodeDirectory)inodes[pos-1]).removeChild(inodes[pos]);
    if (removedNode != null) {
      INode.DirCounts counts = new INode.DirCounts();
      removedNode.spaceConsumedInTree(counts);
      updateCountNoQuotaCheck(inodesInPath, pos,
                  -counts.getNsCount(), -counts.getDsCount());
    }
    return removedNode;
  }
  
  /**
   */
  String normalizePath(String src) {
    if (src.length() > 1 && src.endsWith("/")) {
      src = src.substring(0, src.length() - 1);
    }
    return src;
  }

  ContentSummary getContentSummary(String src) 
    throws FileNotFoundException, UnresolvedLinkException {
    String srcs = normalizePath(src);
    readLock();
    try {
      INode targetNode = rootDir.getNode(srcs, false);
      if (targetNode == null) {
        throw new FileNotFoundException("File does not exist: " + srcs);
      }
      else {
        return targetNode.computeContentSummary();
      }
    } finally {
      readUnlock();
    }
  }

  /** Update the count of each directory with quota in the namespace
   * A directory's count is defined as the total number inodes in the tree
   * rooted at the directory.
   * 
   * This is an update of existing state of the filesystem and does not
   * throw QuotaExceededException.
   */
  void updateCountForINodeWithQuota() {
    updateCountForINodeWithQuota(rootDir, new INode.DirCounts(), 
                                 new ArrayList<INode>(50));
  }
  
  /** 
   * Update the count of the directory if it has a quota and return the count
   * 
   * This does not throw a QuotaExceededException. This is just an update
   * of of existing state and throwing QuotaExceededException does not help
   * with fixing the state, if there is a problem.
   * 
   * @param dir the root of the tree that represents the directory
   * @param counters counters for name space and disk space
   * @param nodesInPath INodes for the each of components in the path.
   */
  private static void updateCountForINodeWithQuota(INodeDirectory dir, 
                                               INode.DirCounts counts,
                                               ArrayList<INode> nodesInPath) {
    long parentNamespace = counts.nsCount;
    long parentDiskspace = counts.dsCount;
    
    counts.nsCount = 1L;//for self. should not call node.spaceConsumedInTree()
    counts.dsCount = 0L;
    
    /* We don't need nodesInPath if we could use 'parent' field in 
     * INode. using 'parent' is not currently recommended. */
    nodesInPath.add(dir);

    for (INode child : dir.getChildrenList(null)) {
      if (child.isDirectory()) {
        updateCountForINodeWithQuota((INodeDirectory)child, 
                                     counts, nodesInPath);
      } else if (child.isSymlink()) {
        counts.nsCount += 1;
      } else { // reduce recursive calls
        counts.nsCount += 1;
        counts.dsCount += ((INodeFile)child).diskspaceConsumed();
      }
    }
      
    if (dir.isQuotaSet()) {
      ((INodeDirectoryWithQuota)dir).setSpaceConsumed(counts.nsCount,
                                                      counts.dsCount);

      // check if quota is violated for some reason.
      if ((dir.getNsQuota() >= 0 && counts.nsCount > dir.getNsQuota()) ||
          (dir.getDsQuota() >= 0 && counts.dsCount > dir.getDsQuota())) {

        // can only happen because of a software bug. the bug should be fixed.
        StringBuilder path = new StringBuilder(512);
        for (INode n : nodesInPath) {
          path.append('/');
          path.append(n.getLocalName());
        }
        
        NameNode.LOG.warn("Quota violation in image for " + path + 
                          " (Namespace quota : " + dir.getNsQuota() +
                          " consumed : " + counts.nsCount + ")" +
                          " (Diskspace quota : " + dir.getDsQuota() +
                          " consumed : " + counts.dsCount + ").");
      }            
    }
      
    // pop 
    nodesInPath.remove(nodesInPath.size()-1);
    
    counts.nsCount += parentNamespace;
    counts.dsCount += parentDiskspace;
  }
  
  /**
   * See {@link ClientProtocol#setQuota(String, long, long)} for the contract.
   * Sets quota for for a directory.
   * @returns INodeDirectory if any of the quotas have changed. null other wise.
   * @throws FileNotFoundException if the path does not exist or is a file
   * @throws QuotaExceededException if the directory tree size is 
   *                                greater than the given quota
   * @throws UnresolvedLinkException if a symlink is encountered in src.
   * @throws SnapshotAccessControlException if path is in RO snapshot
   */
  INodeDirectory unprotectedSetQuota(String src, long nsQuota, long dsQuota)
      throws FileNotFoundException, QuotaExceededException,
      UnresolvedLinkException, SnapshotAccessControlException {
    assert hasWriteLock();
    // sanity check
    if ((nsQuota < 0 && nsQuota != HdfsConstants.QUOTA_DONT_SET && 
         nsQuota != HdfsConstants.QUOTA_RESET) || 
        (dsQuota < 0 && dsQuota != HdfsConstants.QUOTA_DONT_SET && 
          dsQuota != HdfsConstants.QUOTA_RESET)) {
      throw new IllegalArgumentException("Illegal value for nsQuota or " +
                                         "dsQuota : " + nsQuota + " and " +
                                         dsQuota);
    }
    
    String srcs = normalizePath(src);
    final INode[] inodes = rootDir.getMutableINodesInPath(srcs, true)
        .getINodes();
    INode targetNode = inodes[inodes.length-1];
    if (targetNode == null) {
      throw new FileNotFoundException("Directory does not exist: " + srcs);
    } else if (!targetNode.isDirectory()) {
      throw new FileNotFoundException("Cannot set quota on a file: " + srcs);  
    } else if (targetNode.isRoot() && nsQuota == HdfsConstants.QUOTA_RESET) {
      throw new IllegalArgumentException("Cannot clear namespace quota on root.");
    } else { // a directory inode
      INodeDirectory dirNode = (INodeDirectory)targetNode;
      long oldNsQuota = dirNode.getNsQuota();
      long oldDsQuota = dirNode.getDsQuota();
      if (nsQuota == HdfsConstants.QUOTA_DONT_SET) {
        nsQuota = oldNsQuota;
      }
      if (dsQuota == HdfsConstants.QUOTA_DONT_SET) {
        dsQuota = oldDsQuota;
      }        

      if (dirNode instanceof INodeDirectoryWithQuota) { 
        // a directory with quota; so set the quota to the new value
        ((INodeDirectoryWithQuota)dirNode).setQuota(nsQuota, dsQuota);
        if (!dirNode.isQuotaSet()) {
          // will not come here for root because root's nsQuota is always set
          INodeDirectory newNode = new INodeDirectory(dirNode);
          INodeDirectory parent = (INodeDirectory)inodes[inodes.length-2];
          dirNode = newNode;
          parent.replaceChild(newNode);
        }
      } else {
        // a non-quota directory; so replace it with a directory with quota
        INodeDirectoryWithQuota newNode = 
          new INodeDirectoryWithQuota(nsQuota, dsQuota, dirNode);
        // non-root directory node; parent != null
        INodeDirectory parent = (INodeDirectory)inodes[inodes.length-2];
        dirNode = newNode;
        parent.replaceChild(newNode);
      }
      return (oldNsQuota != nsQuota || oldDsQuota != dsQuota) ? dirNode : null;
    }
  }
  
  /**
   * See {@link ClientProtocol#setQuota(String, long, long)} for the 
   * contract.
   * @throws SnapshotAccessControlException if path is in RO snapshot
   * @see #unprotectedSetQuota(String, long, long)
   */
  void setQuota(String src, long nsQuota, long dsQuota)
      throws FileNotFoundException, QuotaExceededException,
      UnresolvedLinkException, SnapshotAccessControlException {
    writeLock();
    try {
      INodeDirectory dir = unprotectedSetQuota(src, nsQuota, dsQuota);
      if (dir != null) {
        fsImage.getEditLog().logSetQuota(src, dir.getNsQuota(), 
                                         dir.getDsQuota());
      }
    } finally {
      writeUnlock();
    }
  }
  
  long totalInodes() {
    readLock();
    try {
      return rootDir.numItemsInTree();
    } finally {
      readUnlock();
    }
  }

  /**
   * Sets the access time on the file/directory. Logs it in the transaction log.
   */
  void setTimes(String src, INode inode, long mtime, long atime, boolean force) {
    boolean status = false;
    writeLock();
    try {
      status = unprotectedSetTimes(src, inode, mtime, atime, force);
    } finally {
      writeUnlock();
    }
    if (status) {
      fsImage.getEditLog().logTimes(src, mtime, atime);
    }
  }

  boolean unprotectedSetTimes(String src, long mtime, long atime, boolean force) 
      throws UnresolvedLinkException {
    assert hasWriteLock();
    INode inode = getINode(src);
    return unprotectedSetTimes(src, inode, mtime, atime, force);
  }

  private boolean unprotectedSetTimes(String src, INode inode, long mtime,
                                      long atime, boolean force) {
    assert hasWriteLock();
    boolean status = false;
    if (mtime != -1) {
      inode.setModificationTimeForce(mtime);
      status = true;
    }
    if (atime != -1) {
      long inodeTime = inode.getAccessTime();

      // if the last access time update was within the last precision interval, then
      // no need to store access time
      if (atime <= inodeTime + getFSNamesystem().getAccessTimePrecision() && !force) {
        status =  false;
      } else {
        inode.setAccessTime(atime);
        status = true;
      }
    } 
    return status;
  }

  /**
   * Reset the entire namespace tree.
   */
  void reset() {
    writeLock();
    try {
      setReady(false);
<<<<<<< HEAD
      final INodeDirectoryWithQuota r = new INodeDirectoryWithQuota(
          INodeDirectory.ROOT_NAME,
          getFSNamesystem().createFsOwnerPermissions(new FsPermission((short)0755)),
          Long.MAX_VALUE, UNKNOWN_DISK_SPACE);
      rootDir = INodeDirectorySnapshottable.newInstance(r, 0);
=======
      rootDir = createRoot(getFSNamesystem());
>>>>>>> 0f1899ee
      nameCache.reset();
    } finally {
      writeUnlock();
    }
  }

  /**
   * create an hdfs file status from an inode
   * 
   * @param path the local name
   * @param node inode
   * @param needLocation if block locations need to be included or not
   * @return a file status
   * @throws IOException if any error occurs
   */
  private HdfsFileStatus createFileStatus(byte[] path, INode node,
      boolean needLocation) throws IOException {
    if (needLocation) {
      return createLocatedFileStatus(path, node);
    } else {
      return createFileStatus(path, node);
    }
  }
  /**
   * Create FileStatus by file INode 
   */
   private HdfsFileStatus createFileStatus(byte[] path, INode node) {
     long size = 0;     // length is zero for directories
     short replication = 0;
     long blocksize = 0;
     if (node instanceof INodeFile) {
       INodeFile fileNode = (INodeFile)node;
       size = fileNode.computeFileSize(true);
       replication = fileNode.getFileReplication();
       blocksize = fileNode.getPreferredBlockSize();
     }
     return new HdfsFileStatus(
        size, 
        node.isDirectory(), 
        replication, 
        blocksize,
        node.getModificationTime(),
        node.getAccessTime(),
        node.getFsPermission(),
        node.getUserName(),
        node.getGroupName(),
        node.isSymlink() ? ((INodeSymlink)node).getSymlink() : null,
        path);
  }

   /**
    * Create FileStatus with location info by file INode 
    */
    private HdfsLocatedFileStatus createLocatedFileStatus(
        byte[] path, INode node) throws IOException {
      assert hasReadLock();
      long size = 0;     // length is zero for directories
      short replication = 0;
      long blocksize = 0;
      LocatedBlocks loc = null;
      if (node instanceof INodeFile) {
        INodeFile fileNode = (INodeFile)node;
        size = fileNode.computeFileSize(true);
        replication = fileNode.getFileReplication();
        blocksize = fileNode.getPreferredBlockSize();
        loc = getFSNamesystem().getBlockManager().createLocatedBlocks(
            fileNode.getBlocks(), fileNode.computeFileSize(false),
            fileNode.isUnderConstruction(), 0L, size, false);
        if (loc==null) {
          loc = new LocatedBlocks();
        }
      }
      return new HdfsLocatedFileStatus(
          size, 
          node.isDirectory(), 
          replication, 
          blocksize,
          node.getModificationTime(),
          node.getAccessTime(),
          node.getFsPermission(),
          node.getUserName(),
          node.getGroupName(),
          node.isSymlink() ? ((INodeSymlink)node).getSymlink() : null,
          path,
          loc);
      }

    
  /**
   * Add the given symbolic link to the fs. Record it in the edits log.
   */
  INodeSymlink addSymlink(String path, String target,
      PermissionStatus dirPerms, boolean createParent)
      throws UnresolvedLinkException, FileAlreadyExistsException,
      QuotaExceededException {
    waitForReady();

    final long modTime = now();
    if (createParent) {
      final String parent = new Path(path).getParent().toString();
      if (!mkdirs(parent, dirPerms, true, modTime)) {
        return null;
      }
    }
    final String userName = dirPerms.getUserName();
    INodeSymlink newNode  = null;
    writeLock();
    try {
      newNode = unprotectedAddSymlink(path, target, modTime, modTime,
          new PermissionStatus(userName, null, FsPermission.getDefault()));
    } finally {
      writeUnlock();
    }
    if (newNode == null) {
      NameNode.stateChangeLog.info("DIR* addSymlink: failed to add " + path);
      return null;
    }
    fsImage.getEditLog().logSymlink(path, target, modTime, modTime, newNode);
    
    if(NameNode.stateChangeLog.isDebugEnabled()) {
      NameNode.stateChangeLog.debug("DIR* addSymlink: " + path + " is added");
    }
    return newNode;
  }

  /**
   * Add the specified path into the namespace. Invoked from edit log processing.
   */
  INodeSymlink unprotectedAddSymlink(String path, String target, long mtime, 
                                  long atime, PermissionStatus perm) 
      throws UnresolvedLinkException, QuotaExceededException {
    assert hasWriteLock();
    final INodeSymlink symlink = new INodeSymlink(target, mtime, atime, perm);
    return addNode(path, symlink, UNKNOWN_DISK_SPACE);
  }
  
  /**
   * Caches frequently used file names to reuse file name objects and
   * reduce heap size.
   */
  void cacheName(INode inode) {
    // Name is cached only for files
    if (!inode.isFile()) {
      return;
    }
    ByteArray name = new ByteArray(inode.getLocalNameBytes());
    name = nameCache.put(name);
    if (name != null) {
      inode.setLocalName(name.getBytes());
    }
  }
}<|MERGE_RESOLUTION|>--- conflicted
+++ resolved
@@ -78,8 +78,10 @@
  *************************************************/
 public class FSDirectory implements Closeable {
   private static INodeDirectoryWithQuota createRoot(FSNamesystem namesystem) {
-    return new INodeDirectoryWithQuota(INodeDirectory.ROOT_NAME,
+    final INodeDirectoryWithQuota r = new INodeDirectoryWithQuota(
+        INodeDirectory.ROOT_NAME,
         namesystem.createFsOwnerPermissions(new FsPermission((short)0755)));
+    return INodeDirectorySnapshottable.newInstance(r, 0);
   }
 
   INodeDirectoryWithQuota rootDir;
@@ -129,20 +131,7 @@
   FSDirectory(FSImage fsImage, FSNamesystem ns, Configuration conf) {
     this.dirLock = new ReentrantReadWriteLock(true); // fair
     this.cond = dirLock.writeLock().newCondition();
-<<<<<<< HEAD
-
-    this.namesystem = ns;
-    int threshold = conf.getInt(
-        DFSConfigKeys.DFS_NAMENODE_NAME_CACHE_THRESHOLD_KEY,
-        DFSConfigKeys.DFS_NAMENODE_NAME_CACHE_THRESHOLD_DEFAULT);
-    NameNode.LOG.info("Caching file names occuring more than " + threshold
-        + " times");
-    this.nameCache = new NameCache<ByteArray>(threshold);
-    reset();
-
-=======
     rootDir = createRoot(ns);
->>>>>>> 0f1899ee
     this.fsImage = fsImage;
     int configuredLimit = conf.getInt(
         DFSConfigKeys.DFS_LIST_LIMIT, DFSConfigKeys.DFS_LIST_LIMIT_DEFAULT);
@@ -156,6 +145,14 @@
     this.maxDirItems = conf.getInt(
         DFSConfigKeys.DFS_NAMENODE_MAX_DIRECTORY_ITEMS_KEY,
         DFSConfigKeys.DFS_NAMENODE_MAX_DIRECTORY_ITEMS_DEFAULT);
+
+    int threshold = conf.getInt(
+        DFSConfigKeys.DFS_NAMENODE_NAME_CACHE_THRESHOLD_KEY,
+        DFSConfigKeys.DFS_NAMENODE_NAME_CACHE_THRESHOLD_DEFAULT);
+    NameNode.LOG.info("Caching file names occuring more than " + threshold
+        + " times");
+    nameCache = new NameCache<ByteArray>(threshold);
+    namesystem = ns;
   }
     
   private FSNamesystem getFSNamesystem() {
@@ -2111,15 +2108,7 @@
     writeLock();
     try {
       setReady(false);
-<<<<<<< HEAD
-      final INodeDirectoryWithQuota r = new INodeDirectoryWithQuota(
-          INodeDirectory.ROOT_NAME,
-          getFSNamesystem().createFsOwnerPermissions(new FsPermission((short)0755)),
-          Long.MAX_VALUE, UNKNOWN_DISK_SPACE);
-      rootDir = INodeDirectorySnapshottable.newInstance(r, 0);
-=======
       rootDir = createRoot(getFSNamesystem());
->>>>>>> 0f1899ee
       nameCache.reset();
     } finally {
       writeUnlock();
@@ -2214,7 +2203,7 @@
   INodeSymlink addSymlink(String path, String target,
       PermissionStatus dirPerms, boolean createParent)
       throws UnresolvedLinkException, FileAlreadyExistsException,
-      QuotaExceededException {
+      QuotaExceededException, SnapshotAccessControlException {
     waitForReady();
 
     final long modTime = now();
